name: Python CI

on: [pull_request]

jobs:
  build:
    name: ${{ matrix.name }} ${{ matrix.build_type }} Python ${{ matrix.python_version }}
    runs-on: ${{ matrix.os }}

    env:
      CTEST_OUTPUT_ON_FAILURE: ON
      CTEST_PARALLEL_LEVEL: 2
      CMAKE_BUILD_TYPE: ${{ matrix.build_type }}
      PYTHON_VERSION: ${{ matrix.python_version }}

    strategy:
      fail-fast: false
      matrix:
        # Github Actions requires a single row to be added to the build matrix.
        # See https://help.github.com/en/articles/workflow-syntax-for-github-actions.
        name: [ubuntu-22.04-gcc-9, ubuntu-22.04-clang-12, macOS-12-xcode-14.2]

        build_type: [Debug, Release]
        python_version: [3]
        include:
          - name: ubuntu-22.04-gcc-9
            os: ubuntu-22.04
            compiler: gcc
            version: "9"

          - name: ubuntu-22.04-clang-12
            os: ubuntu-22.04
            compiler: clang
            version: "12"

          - name: ubuntu-22.04-clang-12
            os: ubuntu-22.04
            compiler: clang
            version: "12"
            build_type: Debug
            python_version: "3"

          - name: macOS-12-xcode-14.2
            os: macOS-12
            compiler: xcode
            version: "14.2"

    steps:
      - name: Install Dependencies (Linux)
        if: runner.os == 'Linux'
        run: |
          sudo apt-get -y update
          if [ "${{ matrix.compiler }}" = "gcc" ]; then
            sudo apt-get install -y g++-${{ matrix.version }} g++-${{ matrix.version }}-multilib
            echo "CC=gcc-${{ matrix.version }}" >> $GITHUB_ENV
            echo "CXX=g++-${{ matrix.version }}" >> $GITHUB_ENV

          else
            sudo apt-get install -y clang-${{ matrix.version }} g++-multilib
            echo "CC=clang" >> $GITHUB_ENV
            echo "CXX=clang++" >> $GITHUB_ENV
          fi

          # For SDFormat
          sudo sh -c 'echo "deb http://packages.osrfoundation.org/gazebo/ubuntu-stable `lsb_release -cs` main" > /etc/apt/sources.list.d/gazebo-stable.list'
          sudo apt-key adv --keyserver keyserver.ubuntu.com --recv-keys D2486D2DD83DB69272AFE98867170598AF249743
          sudo apt-get -y update

          sudo apt-get -y install libtbb-dev libboost-all-dev libsdformat12-dev

      - name: Install Dependencies (macOS)
        if: runner.os == 'macOS'
        run: |
          if [ "${{ matrix.compiler }}" = "gcc" ]; then
            brew install gcc@${{ matrix.version }}
            echo "CC=gcc-${{ matrix.version }}" >> $GITHUB_ENV
            echo "CXX=g++-${{ matrix.version }}" >> $GITHUB_ENV
          else
            sudo xcode-select -switch /Applications/Xcode_${{ matrix.version }}.app
            echo "CC=clang" >> $GITHUB_ENV
            echo "CXX=clang++" >> $GITHUB_ENV
          fi

          brew install boost
          brew tap osrf/simulation
          brew install sdformat12

          # Install CppUnitLite.
          git clone https://github.com/borglab/CppUnitLite.git
          cd CppUnitLite && mkdir build && cd $_
          cmake .. && sudo make -j4 install
          cd ../../

      - name: Python Dependencies
        run: |
          # Install dependencies for gtwrap
          pip3 install -U pip setuptools numpy pyparsing pyyaml
          pip3 install -U gtsam

      - name: GTwrap
        run: |
          git clone https://github.com/borglab/wrap.git
          cd wrap && mkdir build && cd $_
          cmake .. && sudo make -j4 install
          cd ../../

      - name: GTSAM (Linux)
        if: runner.os == 'Linux'
        run: |
          # Install gtsam
          git clone https://github.com/borglab/gtsam.git
          cd gtsam
          mkdir build && cd $_
          cmake -D GTSAM_BUILD_EXAMPLES_ALWAYS=OFF -DGTSAM_BUILD_WITH_MARCH_NATIVE=OFF -DGTSAM_BUILD_PYTHON=ON ..
          sudo make -j$(nproc) install && sudo make python-install
          sudo ldconfig

          cd $GITHUB_WORKSPACE # go back to home directory

      - name: GTSAM (macOS)
        if: runner.os == 'macOS'
        run: |
          # Install gtsam
          git clone https://github.com/borglab/gtsam.git /Users/runner/work/gtsam
          cd /Users/runner/work/gtsam
          mkdir build && cd $_
<<<<<<< HEAD
          cmake -D GTSAM_BUILD_EXAMPLES_ALWAYS=OFF -DGTSAM_BUILD_WITH_MARCH_NATIVE=OFF -DGTSAM_BUILD_PYTHON=ON ..
=======
          cmake -D GTSAM_BUILD_EXAMPLES_ALWAYS=OFF -DGTSAM_BUILD_PYTHON=ON -DPYTHON_EXECUTABLE=/usr/local/bin/python3 ..
>>>>>>> 1d527eb6
          make -j$(sysctl -n hw.physicalcpu) install && make python-install

          cd $GITHUB_WORKSPACE # go back to home directory

      - name: Checkout
        uses: actions/checkout@v2

      - name: Build Directory
        run: mkdir build

      - name: Configure (Linux)
        if: runner.os == 'Linux'
        run: |
          cmake -DGTDYNAMICS_BUILD_PYTHON=ON  ..
        working-directory: ./build

      - name: Configure (macOS)
        if: runner.os == 'macOS'
        run: |
<<<<<<< HEAD
          cmake -DGTDYNAMICS_BUILD_PYTHON=ON -DGTSAM_BUILD_WITH_MARCH_NATIVE=ON ..
=======
          cmake -DGTDYNAMICS_BUILD_PYTHON=ON -DPYTHON_EXECUTABLE=/usr/local/bin/python3 ..
>>>>>>> 1d527eb6
        working-directory: ./build

      - name: Build
        run: make -j4
        working-directory: ./build

      - name: Test
        run: make -j4 python-test
        working-directory: ./build

      - name: Install
        run: sudo make -j4 python-install
        working-directory: ./build<|MERGE_RESOLUTION|>--- conflicted
+++ resolved
@@ -124,11 +124,7 @@
           git clone https://github.com/borglab/gtsam.git /Users/runner/work/gtsam
           cd /Users/runner/work/gtsam
           mkdir build && cd $_
-<<<<<<< HEAD
-          cmake -D GTSAM_BUILD_EXAMPLES_ALWAYS=OFF -DGTSAM_BUILD_WITH_MARCH_NATIVE=OFF -DGTSAM_BUILD_PYTHON=ON ..
-=======
           cmake -D GTSAM_BUILD_EXAMPLES_ALWAYS=OFF -DGTSAM_BUILD_PYTHON=ON -DPYTHON_EXECUTABLE=/usr/local/bin/python3 ..
->>>>>>> 1d527eb6
           make -j$(sysctl -n hw.physicalcpu) install && make python-install
 
           cd $GITHUB_WORKSPACE # go back to home directory
@@ -148,11 +144,7 @@
       - name: Configure (macOS)
         if: runner.os == 'macOS'
         run: |
-<<<<<<< HEAD
-          cmake -DGTDYNAMICS_BUILD_PYTHON=ON -DGTSAM_BUILD_WITH_MARCH_NATIVE=ON ..
-=======
           cmake -DGTDYNAMICS_BUILD_PYTHON=ON -DPYTHON_EXECUTABLE=/usr/local/bin/python3 ..
->>>>>>> 1d527eb6
         working-directory: ./build
 
       - name: Build
