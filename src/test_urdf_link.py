#!/usr/bin/env python
"""
Test Link with Denavit Hartenberg parameters.
Author: Frank Dellaert and Mandy Xie
"""

# pylint: disable=C0103, E1101, E0401, C0412

from __future__ import print_function

import unittest

import numpy as np

import utils
from gtsam import GaussianFactorGraph, Point3, Pose3, Rot3, VectorValues
from urdf_link import URDF_Link
from serial_link import SerialLink
from link import F, Link, T, a
from utils import GtsamTestCase
from urdf_parser_py.urdf import URDF
import numpy as np

ZERO1 = utils.vector(0)
ZERO6 = utils.vector(0, 0, 0, 0, 0, 0)


class TestURDFLink(GtsamTestCase):
    """Unit tests for Link in RRR."""

    # The joint screw axis, in the COM frame, is the same for all joints
    AXIS = utils.unit_twist([0, 0, 1], [-1, 0, 0])

    def setUp(self):
        origin = Pose3(Rot3(), Point3(1, 0, 0))
        axis = utils.vector(0, 0, 1)
        center_of_mass = Pose3(Rot3(), Point3(1, 0, 0))
        self.link = URDF_Link(origin, axis, 'R', 1,
<<<<<<< HEAD
                              center_of_mass, [0, 1 / 6., 1 / 6.])
=======
                         center_of_mass, np.diag([0, 1/6., 1/6.]))
>>>>>>> c72aa440

    def test_constructor(self):
        """Test constructor."""
        self.assertIsInstance(self.link, URDF_Link)


def compose_pose(rpy, xyz):
    # TODO: check if the rotation is correct
    rotation = Rot3.rpy(rpy[0], rpy[1], rpy[2])
    point = Point3(xyz[0], xyz[1], xyz[2])
    return Pose3(rotation, point)


class TestURDFFetch(GtsamTestCase):
    """Unit tests for urdf link of the fetch robot."""

    def setUp(self):
        # load the urdf file
        file_name = "fetch.urdf"
        robot = URDF.from_xml_file(file_name)
        link_dict = {link.name: link for link in robot.links}
        joint_dict = {joint.name: joint for joint in robot.joints}

        # sort the links in topological order
        link_names = [link.name for link in robot.links]
        ordered_link_names = [link_name for link_name in link_names if link_name not in robot.parent_map]
        while len(ordered_link_names) < len(link_names):
            for link_name in link_names:
                if (link_name not in ordered_link_names) and robot.parent_map[link_name][1] in ordered_link_names:
                    ordered_link_names.append(link_name)

        # TODO: build the links in a tree structure
        # The serial link class only supports serial connection (one child policy)
        # However, there may be several children connected to the parent in the fetch robot, and the links form a tree structure
        # Currently, I only choose one path in the tree structure, and build a serial link

        link_name = 'r_gripper_finger_link'  # leaf link
        path_links = [link_name]
        while link_name in robot.parent_map:
            parent_name = robot.parent_map[link_name][1]
            path_links = [parent_name] + path_links
            link_name = parent_name

        # create each link with the urdf specs
        fetch_calibration_urdf = []
        for link_name in path_links:
            link = link_dict[link_name]

            # ignore imaginary links
            if link.inertial is None:
                continue

            inertia = link.inertial.inertia
            inertia_matrix = np.array(
                [[inertia.ixx, inertia.ixy, inertia.ixz], [inertia.ixy, inertia.iyy, inertia.iyz], [inertia.ixz, inertia.iyz, inertia.izz]])

            mass = link.inertial.mass
            center_of_mass = compose_pose(link.inertial.origin.rpy, link.inertial.origin.xyz)

            # find the joint attached to the link
            if link_name in robot.parent_map:
                joint_name, parent_name = robot.parent_map[link_name]
                joint = joint_dict[joint_name]
                joint_type = 'R' if joint.joint_type in ['revolute', 'continuous'] else 'P'
                # TODO: special case for fixed joint, combine both links as the same link, or set the joint angle to be fixed
                axis = utils.vector(0, 0, 1) if joint.axis is None else utils.vector(joint.axis[0], joint.axis[1], joint.axis[2])
                origin = compose_pose(joint.origin.rpy, joint.origin.xyz)
            else:  # base link
                joint_type = 'R'
                axis = utils.vector(0, 0, 1)
                origin = compose_pose([0, 0, 0], [0, 0, 0])

            # create the link
            fetch_calibration_urdf.append(URDF_Link(origin, axis, joint_type, mass, center_of_mass, inertia_matrix))
            self.robot = SerialLink(fetch_calibration_urdf)

    def test_constructor(self):
        self.assertIsInstance(self.robot, SerialLink)


if __name__ == "__main__":
    unittest.main()<|MERGE_RESOLUTION|>--- conflicted
+++ resolved
@@ -14,12 +14,10 @@
 
 import utils
 from gtsam import GaussianFactorGraph, Point3, Pose3, Rot3, VectorValues
-from urdf_link import URDF_Link
+from urdf_link import URDF_Link, read_urdf
 from serial_link import SerialLink
 from link import F, Link, T, a
 from utils import GtsamTestCase
-from urdf_parser_py.urdf import URDF
-import numpy as np
 
 ZERO1 = utils.vector(0)
 ZERO6 = utils.vector(0, 0, 0, 0, 0, 0)
@@ -36,11 +34,7 @@
         axis = utils.vector(0, 0, 1)
         center_of_mass = Pose3(Rot3(), Point3(1, 0, 0))
         self.link = URDF_Link(origin, axis, 'R', 1,
-<<<<<<< HEAD
-                              center_of_mass, [0, 1 / 6., 1 / 6.])
-=======
-                         center_of_mass, np.diag([0, 1/6., 1/6.]))
->>>>>>> c72aa440
+                              center_of_mass, np.diag([0, 1 / 6., 1 / 6.]))
 
     def test_constructor(self):
         """Test constructor."""
@@ -49,7 +43,8 @@
 
 def compose_pose(rpy, xyz):
     # TODO: check if the rotation is correct
-    rotation = Rot3.rpy(rpy[0], rpy[1], rpy[2])
+    # rotation = Rot3.rpy(rpy[0], rpy[1], rpy[2])
+    rotation = Rot3()
     point = Point3(xyz[0], xyz[1], xyz[2])
     return Pose3(rotation, point)
 
@@ -60,65 +55,15 @@
     def setUp(self):
         # load the urdf file
         file_name = "fetch.urdf"
-        robot = URDF.from_xml_file(file_name)
-        link_dict = {link.name: link for link in robot.links}
-        joint_dict = {joint.name: joint for joint in robot.joints}
-
-        # sort the links in topological order
-        link_names = [link.name for link in robot.links]
-        ordered_link_names = [link_name for link_name in link_names if link_name not in robot.parent_map]
-        while len(ordered_link_names) < len(link_names):
-            for link_name in link_names:
-                if (link_name not in ordered_link_names) and robot.parent_map[link_name][1] in ordered_link_names:
-                    ordered_link_names.append(link_name)
-
-        # TODO: build the links in a tree structure
-        # The serial link class only supports serial connection (one child policy)
-        # However, there may be several children connected to the parent in the fetch robot, and the links form a tree structure
-        # Currently, I only choose one path in the tree structure, and build a serial link
-
-        link_name = 'r_gripper_finger_link'  # leaf link
-        path_links = [link_name]
-        while link_name in robot.parent_map:
-            parent_name = robot.parent_map[link_name][1]
-            path_links = [parent_name] + path_links
-            link_name = parent_name
-
-        # create each link with the urdf specs
-        fetch_calibration_urdf = []
-        for link_name in path_links:
-            link = link_dict[link_name]
-
-            # ignore imaginary links
-            if link.inertial is None:
-                continue
-
-            inertia = link.inertial.inertia
-            inertia_matrix = np.array(
-                [[inertia.ixx, inertia.ixy, inertia.ixz], [inertia.ixy, inertia.iyy, inertia.iyz], [inertia.ixz, inertia.iyz, inertia.izz]])
-
-            mass = link.inertial.mass
-            center_of_mass = compose_pose(link.inertial.origin.rpy, link.inertial.origin.xyz)
-
-            # find the joint attached to the link
-            if link_name in robot.parent_map:
-                joint_name, parent_name = robot.parent_map[link_name]
-                joint = joint_dict[joint_name]
-                joint_type = 'R' if joint.joint_type in ['revolute', 'continuous'] else 'P'
-                # TODO: special case for fixed joint, combine both links as the same link, or set the joint angle to be fixed
-                axis = utils.vector(0, 0, 1) if joint.axis is None else utils.vector(joint.axis[0], joint.axis[1], joint.axis[2])
-                origin = compose_pose(joint.origin.rpy, joint.origin.xyz)
-            else:  # base link
-                joint_type = 'R'
-                axis = utils.vector(0, 0, 1)
-                origin = compose_pose([0, 0, 0], [0, 0, 0])
-
-            # create the link
-            fetch_calibration_urdf.append(URDF_Link(origin, axis, joint_type, mass, center_of_mass, inertia_matrix))
-            self.robot = SerialLink(fetch_calibration_urdf)
+        self.link_dict = read_urdf(file_name, option="links")
+        self.serial_link = read_urdf(file_name, option="serial", leaf_link_name="r_gripper_finger_link")
 
     def test_constructor(self):
-        self.assertIsInstance(self.robot, SerialLink)
+        self.assertIsInstance(self.serial_link, SerialLink)
+        self.assertEqual(len(self.link_dict), 21)
+        self.assertEqual(self.link_dict["r_gripper_finger_link"][1], "gripper_link")
+        for name, (link, parent_name) in self.link_dict.items():
+            self.assertIsInstance(link, URDF_Link)
 
 
 if __name__ == "__main__":
