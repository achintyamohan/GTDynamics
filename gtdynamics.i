// GTDynamics Wrapper Interface File

virtual class gtsam::NonlinearFactor;
virtual class gtsam::NoiseModelFactor;
virtual class gtsam::NonlinearFactorGraph;
virtual class gtsam::Values;

namespace gtdynamics {

#include <gtdynamics/config.h>
const string URDF_PATH = kUrdfPath;
const string SDF_PATH = kSdfPath;

// Global variable for key formatting
const gtsam::KeyFormatter GTDKeyFormatter;

/********************** factors **********************/
#include <gtdynamics/factors/PoseFactor.h>
class PoseFactor : gtsam::NonlinearFactor {
  PoseFactor(gtsam::Key wTp_key, gtsam::Key wTc_key, gtsam::Key q_key,
             const gtsam::noiseModel::Base* cost_model,
             const gtdynamics::Joint* joint);

  void print(const string &s="",
             const gtsam::KeyFormatter &keyFormatter=gtdynamics::GTDKeyFormatter);
};

#include <gtdynamics/factors/ForwardKinematicsFactor.h>
class ForwardKinematicsFactor : gtsam::NoiseModelFactor {
  ForwardKinematicsFactor(gtsam::Key bTl1_key, gtsam::Key bTl2_key,
                          const gtdynamics::Robot &robot,
                          const string &start_link_name,
                          const string &end_link_name,
                          const gtsam::Values &joint_angles,
                          const gtsam::noiseModel::Base* model,
                          size_t t);

  void print(const string &s="",
             const gtsam::KeyFormatter &keyFormatter=gtdynamics::GTDKeyFormatter);
  const gtsam::Pose3 measured() const;
};

#include <gtdynamics/factors/TwistFactor.h>
class TwistFactor : gtsam::NonlinearFactor {
  TwistFactor(gtsam::Key twistP_key, gtsam::Key twistC_key, gtsam::Key q_key,
              gtsam::Key qVel_key,
              const gtsam::noiseModel::Base* cost_model,
              const gtdynamics::Joint* joint);

  void print(const string &s="",
             const gtsam::KeyFormatter &keyFormatter=gtdynamics::GTDKeyFormatter);
};

#include <gtdynamics/factors/TwistAccelFactor.h>
class TwistAccelFactor : gtsam::NonlinearFactor {
  TwistAccelFactor(gtsam::Key twist_key_c, gtsam::Key twistAccel_key_p, gtsam::Key twistAccel_key_c,
              gtsam::Key q_key, gtsam::Key qVel_key, gtsam::Key qAccel_key,
              const gtsam::noiseModel::Base* cost_model,
              const gtdynamics::JointTyped* joint);

  void print(const string &s="",
             const gtsam::KeyFormatter &keyFormatter=gtdynamics::GTDKeyFormatter);
};

#include <gtdynamics/factors/TorqueFactor.h>
class TorqueFactor : gtsam::NonlinearFactor {
  TorqueFactor(gtsam::Key wrench_key, gtsam::Key torque_key,
               const gtsam::noiseModel::Base *cost_model,
               const gtdynamics::JointTyped *joint);

  void print(const string &s="",
             const gtsam::KeyFormatter &keyFormatter=gtdynamics::GTDKeyFormatter);
};

#include <gtdynamics/factors/MinTorqueFactor.h>
class MinTorqueFactor : gtsam::NonlinearFactor {
  MinTorqueFactor(gtsam::Key torque_key,
               const gtsam::noiseModel::Base *cost_model);

  void print(const string &s="",
             const gtsam::KeyFormatter &keyFormatter=gtdynamics::GTDKeyFormatter);
};

#include <gtdynamics/factors/WrenchFactor.h>
class WrenchFactor : gtsam::NonlinearFactor {
  WrenchFactor(gtsam::Key twist_key, gtsam::Key twistAccel_key,
                const std::vector<gtdynamics::DynamicsSymbol> wrench_keys, 
                gtsam::Key pose_key,
                const gtsam::noiseModel::Base *cost_model, const Matrix inertia,
                const boost::optional<gtsam::Vector3> &gravity);
  void print(const string &s="",
             const gtsam::KeyFormatter &keyFormatter=gtdynamics::GTDKeyFormatter);
};

#include <gtdynamics/factors/WrenchEquivalenceFactor.h>
class WrenchEquivalenceFactor : gtsam::NonlinearFactor{
  WrenchEquivalenceFactor(gtsam::Key wrench_key_1, gtsam::Key wrench_key_2,
                          gtsam::Key q_key,
                          const gtsam::noiseModel::Base *cost_model,
                          gtdynamics::JointTyped *joint);
  void print(const string &s="",
             const gtsam::KeyFormatter &keyFormatter=gtdynamics::GTDKeyFormatter);
};

#include <gtdynamics/factors/WrenchPlanarFactor.h>
class WrenchPlanarFactor : gtsam::NonlinearFactor {
  WrenchPlanarFactor(gtsam::Key wrench_key,
                     const gtsam::noiseModel::Base *cost_model,
                     Vector planar_axis);
  void print(const string &s="",
             const gtsam::KeyFormatter &keyFormatter=gtdynamics::GTDKeyFormatter);
};

#include <gtdynamics/factors/CollocationFactors.h>
class EulerPoseColloFactor : gtsam::NonlinearFactor {
  EulerPoseColloFactor(gtsam::Key pose_t0_key, gtsam::Key pose_t1_key,
                       gtsam::Key twist_key, gtsam::Key dt_key,
                       const gtsam::noiseModel::Base *cost_model);
};

class TrapezoidalPoseColloFactor : gtsam::NonlinearFactor {
  TrapezoidalPoseColloFactor(
      gtsam::Key pose_t0_key, gtsam::Key pose_t1_key, gtsam::Key twist_t0_key,
      gtsam::Key twist_t1_key, gtsam::Key dt_key,
      const gtsam::noiseModel::Base *cost_model);
};

class EulerTwistColloFactor : gtsam::NonlinearFactor {
  EulerTwistColloFactor(gtsam::Key twist_t0_key, gtsam::Key twist_t1_key,
                        gtsam::Key accel_key, gtsam::Key dt_key,
                        const gtsam::noiseModel::Base *cost_model);
};

class TrapezoidalTwistColloFactor : gtsam::NonlinearFactor {
  TrapezoidalTwistColloFactor(
      gtsam::Key twist_t0_key, gtsam::Key twist_t1_key, gtsam::Key accel_t0_key,
      gtsam::Key accel_t1_key, gtsam::Key dt_key,
      const gtsam::noiseModel::Base *cost_model);
};

/********************** link **********************/
#include <gtdynamics/universal_robot/Link.h>
class Link  {
    Link();
    Link(int id, const string &name_, const double mass_,
         const Matrix &inertia_, const gtsam::Pose3 &wTl_,
         const gtsam::Pose3 &lTcom_);
    Link(int id, const string &name_, const double mass_,
         const Matrix &inertia_, const gtsam::Pose3 &wTl_,
         const gtsam::Pose3 &lTcom_, bool is_fixed);

    gtdynamics::Link* shared();
    int id() const;
    void addJoint(gtdynamics::Joint* joint_ptr);
    const gtsam::Pose3 &wTl() const;
    const gtsam::Pose3 &lTcom() const;
    const gtsam::Pose3 wTcom() const;
    const gtsam::Pose3 &getFixedPose() const;
    bool isFixed() const;
    void fix();
    void fix(gtsam::Pose3 & fixed_pose);
    void unfix();
    const std::vector<Joint*> &joints() const;
    size_t numJoints() const;
    string name() const;
    double mass() const;
    const gtsam::Pose3 &centerOfMass();
    const Matrix &inertia();
    gtsam::Matrix6 inertiaMatrix();
};

/********************** joint **********************/
#include <gtdynamics/universal_robot/Joint.h>
#include <gtdynamics/universal_robot/JointTyped.h>
#include <gtdynamics/universal_robot/ScrewJointBase.h>
#include <gtdynamics/universal_robot/RevoluteJoint.h>
#include <gtdynamics/universal_robot/PrismaticJoint.h>
#include <gtdynamics/universal_robot/ScrewJoint.h>
class JointParams {
  JointParams();
  double velocity_limit;
  double velocity_limit_threshold;
  double acceleration_limit;
  double acceleration_limit_threshold;
  double torque_limit;
  double torque_limit_threshold;
  double damping_coefficient;
  double spring_coefficient;
};

virtual class Joint {
  unsigned char id() const;
  const gtsam::Pose3 &wTj() const;
  const gtsam::Pose3 &jTpcom() const;
  const Pose3 &jTccom() const;
  string name() const;
  gtdynamics::Link* otherLink(const gtdynamics::Link* link);
  std::vector<gtdynamics::Link*> links() const;
  gtdynamics::Link* parent() const;
  gtdynamics::Link* child() const;
};

virtual class JointTyped : gtdynamics::Joint {
};

virtual class ScrewJointBase : gtdynamics::JointTyped {};

virtual class RevoluteJoint : gtdynamics::ScrewJointBase {
  RevoluteJoint(int id, const string &name, const gtsam::Pose3 &wTj,
                const gtdynamics::Link* parent_link,
                const gtdynamics::Link* child_link,
                const gtdynamics::JointParams &parameters, const Vector &axis);
};

virtual class PrismaticJoint : gtdynamics::ScrewJointBase {
  PrismaticJoint(int id, const string &name, const gtsam::Pose3 &wTj,
                 const gtdynamics::Link* parent_link,
                 const gtdynamics::Link* child_link,
                 const gtdynamics::JointParams &parameters, const Vector &axis);
};

virtual class ScrewJoint : gtdynamics::ScrewJointBase {
  ScrewJoint(int id, const string &name, const gtsam::Pose3 &wTj,
             const gtdynamics::Link* parent_link,
             const gtdynamics::Link* child_link,
             const gtdynamics::JointParams &parameters, const Vector &axis,
             double thread_pitch);
};

/********************** robot **********************/

#include <gtdynamics/universal_robot/Robot.h>

class Robot {
  Robot();

  Robot(std::map<string, gtdynamics::Link*> links, std::map<string, gtdynamics::Joint*> joints);

  std::vector<gtdynamics::Link*> links() const;

  std::vector<gtdynamics::Joint*> joints() const;

  void removeLink(gtdynamics::Link* link);

  void removeJoint(gtdynamics::Joint* joint);

  gtdynamics::Link* link(string name) const;

  gtdynamics::Joint* joint(string name) const;

  gtdynamics::Robot fixLink(const string& name);

  int numLinks() const;

  int numJoints() const;

  void print() const;

  gtsam::Values forwardKinematics(
      const gtsam::Values &known_values) const;

  gtsam::Values forwardKinematics(
      const gtsam::Values &known_values, size_t t) const;

  gtsam::Values forwardKinematics(
      const gtsam::Values &known_values, size_t t,
      const boost::optional<std::string> &prior_link_name) const;
};

#include <gtdynamics/universal_robot/sdf.h>
// This version is only for URDF files.
gtdynamics::Robot CreateRobotFromFile(const string& urdf_file_path);
gtdynamics::Robot CreateRobotFromFile(const string& file_path, 
                                    const string& model_name);


/********************** dynamics graph **********************/
#include <gtdynamics/dynamics/OptimizerSetting.h>
class OptimizerSetting {
  OptimizerSetting(double sigma_dynamics, double sigma_linear = 0.001,
                   double sigma_contact = 0.001, double sigma_joint = 0.001,
                   double sigma_collocation = 0.001, double sigma_time = 0.001);
  gtsam::noiseModel::SharedNoiseModel bv_cost_model;
  gtsam::noiseModel::SharedNoiseModel ba_cost_model;             // acceleration of fixed link
  gtsam::noiseModel::SharedNoiseModel p_cost_model;              // pose factor
  gtsam::noiseModel::SharedNoiseModel v_cost_model;              // twist factor
  gtsam::noiseModel::SharedNoiseModel a_cost_model;              // acceleration factor
  gtsam::noiseModel::SharedNoiseModel linear_a_cost_model;       // linear acceleration factor
  gtsam::noiseModel::SharedNoiseModel f_cost_model;              // wrench equivalence factor
  gtsam::noiseModel::SharedNoiseModel linear_f_cost_model;       // linear wrench equivalence factor
  gtsam::noiseModel::SharedNoiseModel fa_cost_model;             // wrench factor
  gtsam::noiseModel::SharedNoiseModel t_cost_model;              // torque factor
  gtsam::noiseModel::SharedNoiseModel linear_t_cost_model;       // linear torque factor
  gtsam::noiseModel::SharedNoiseModel cp_cost_model;             // contact pose
  gtsam::noiseModel::SharedNoiseModel cfriction_cost_model;      // contact friction cone
  gtsam::noiseModel::SharedNoiseModel cv_cost_model;             // contact twist
  gtsam::noiseModel::SharedNoiseModel ca_cost_model;             // contact acceleration
  gtsam::noiseModel::SharedNoiseModel cm_cost_model;             // contact moment
  gtsam::noiseModel::SharedNoiseModel planar_cost_model;         // planar factor
  gtsam::noiseModel::SharedNoiseModel linear_planar_cost_model;  // linear planar factor
  gtsam::noiseModel::SharedNoiseModel prior_q_cost_model;        // joint angle prior factor
  gtsam::noiseModel::SharedNoiseModel prior_qv_cost_model;       // joint velocity prior factor
  gtsam::noiseModel::SharedNoiseModel prior_qa_cost_model;       // joint acceleration prior factor
  gtsam::noiseModel::SharedNoiseModel prior_t_cost_model;        // joint torque prior factor
  gtsam::noiseModel::SharedNoiseModel q_col_cost_model;          // joint collocation factor
  gtsam::noiseModel::SharedNoiseModel v_col_cost_model;          // joint vel collocation factor
  gtsam::noiseModel::SharedNoiseModel pose_col_cost_model;       // pose collocation factor
  gtsam::noiseModel::SharedNoiseModel twist_col_cost_model;      // twist collocation factor
  gtsam::noiseModel::SharedNoiseModel time_cost_model;           // time prior
  gtsam::noiseModel::SharedNoiseModel jl_cost_model;             // joint limit factor
};


#include<gtdynamics/dynamics/DynamicsGraph.h>
enum CollocationScheme { Euler, RungeKutta, Trapezoidal, HermiteSimpson };

class ContactPoint {
  ContactPoint();
  ContactPoint(const gtsam::Point3& point, int id);
  void print(const string &s = "");
};

// ContactPoints defined in specializations.h

class DynamicsGraph {
  DynamicsGraph();
  DynamicsGraph(const boost::optional<gtsam::Vector3> &gravity,
                const boost::optional<gtsam::Vector3> &planar_axis);
  DynamicsGraph(const gtdynamics::OptimizerSetting &opt);
  DynamicsGraph(const gtdynamics::OptimizerSetting &opt,
                const boost::optional<gtsam::Vector3> &gravity,
                const boost::optional<gtsam::Vector3> &planar_axis);

  gtsam::GaussianFactorGraph linearDynamicsGraph(
      const gtdynamics::Robot &robot, const int t,
      const gtsam::Values &known_values);

  gtsam::GaussianFactorGraph linearFDPriors(
      const gtdynamics::Robot &robot, const int t,
      const gtsam::Values &known_values);

  gtsam::GaussianFactorGraph linearIDPriors(
      const gtdynamics::Robot &robot, const int t,
      const gtsam::Values &known_values);

  gtsam::Values linearSolveFD(const gtdynamics::Robot &robot, const int t,
                              const gtsam::Values &known_values);

  gtsam::Values linearSolveID(const gtdynamics::Robot &robot, const int t,
                              const gtsam::Values &known_values);

  gtsam::NonlinearFactorGraph qFactors(
      const gtdynamics::Robot &robot, const int t,
      const boost::optional<gtdynamics::ContactPoints> &contact_points) const;

  /* return v-level nonlinear factor graph (twist related factors) */
  gtsam::NonlinearFactorGraph vFactors(
      const gtdynamics::Robot &robot, const int t,
      const boost::optional<gtdynamics::ContactPoints> &contact_points) const;

  /* return a-level nonlinear factor graph (acceleration related factors) */
  gtsam::NonlinearFactorGraph aFactors(
      const gtdynamics::Robot &robot, const int t,
      const boost::optional<gtdynamics::ContactPoints> &contact_points) const;

  /* return dynamics-level nonlinear factor graph (wrench related factors) */
  gtsam::NonlinearFactorGraph dynamicsFactors(
      const gtdynamics::Robot &robot, const int t,
      const boost::optional<gtdynamics::ContactPoints> &contact_points,
      const boost::optional<double> &mu) const;

  gtsam::NonlinearFactorGraph dynamicsFactorGraph(
      const gtdynamics::Robot &robot, const int t,
      const boost::optional<gtdynamics::ContactPoints> &contact_points,
      const boost::optional<double> &mu) const;

  gtsam::NonlinearFactorGraph inverseDynamicsPriors(
      const gtdynamics::Robot &robot, const int t,
      const gtsam::Values &known_values) const;

  gtsam::NonlinearFactorGraph forwardDynamicsPriors(
      const gtdynamics::Robot &robot, const int t,
      const gtsam::Values &known_values) const;

  gtsam::NonlinearFactorGraph trajectoryFDPriors(
      const gtdynamics::Robot &robot, const int num_steps,
      const gtsam::Values &known_values) const;

  gtsam::NonlinearFactorGraph trajectoryFG(
      const gtdynamics::Robot &robot, const int num_steps, const double dt) const;

  gtsam::NonlinearFactorGraph trajectoryFG(
      const gtdynamics::Robot &robot, const int num_steps, const double dt,
      const gtdynamics::CollocationScheme collocation,
      const boost::optional<gtdynamics::ContactPoints> &contact_points,
      const boost::optional<double> &mu) const;

  gtsam::NonlinearFactorGraph multiPhaseTrajectoryFG(
      const gtdynamics::Robot &robot,
      const std::vector<int> &phase_steps,
      const std::vector<gtsam::NonlinearFactorGraph> &transition_graphs) const;

  gtsam::NonlinearFactorGraph multiPhaseTrajectoryFG(
      const gtdynamics::Robot &robot,
      const std::vector<int> &phase_steps,
      const std::vector<gtsam::NonlinearFactorGraph> &transition_graphs,
      const gtdynamics::CollocationScheme collocation) const;

  static void addCollocationFactorDouble(
      gtsam::NonlinearFactorGraph @graph, const gtsam::Key x0_key,
      const gtsam::Key x1_key, const gtsam::Key v0_key, const gtsam::Key v1_key,
      const double dt, gtsam::noiseModel::Base* cost_model,
      const gtdynamics::CollocationScheme collocation);

  static void addMultiPhaseCollocationFactorDouble(
      gtsam::NonlinearFactorGraph @graph, const gtsam::Key x0_key,
      const gtsam::Key x1_key, const gtsam::Key v0_key, const gtsam::Key v1_key,
      const gtsam::Key phase_key,
      gtsam::noiseModel::Base* cost_model,
      const gtdynamics::CollocationScheme collocation);

  gtsam::NonlinearFactorGraph jointCollocationFactors(
      const int j, const int t, const double dt,
      const gtdynamics::CollocationScheme collocation) const;

  gtsam::NonlinearFactorGraph jointMultiPhaseCollocationFactors(
      const int j, const int t, const int phase,
      const gtdynamics::CollocationScheme collocation) const;

  gtsam::NonlinearFactorGraph collocationFactors(
      const gtdynamics::Robot &robot, const int t, const double dt,
      const gtdynamics::CollocationScheme collocation) const;

  gtsam::NonlinearFactorGraph multiPhaseCollocationFactors(
      const gtdynamics::Robot &robot, const int t, const int phase,
      const gtdynamics::CollocationScheme collocation) const;

  gtsam::NonlinearFactorGraph jointLimitFactors(const gtdynamics::Robot &robot,
                                                const int t) const;

  gtsam::NonlinearFactorGraph targetAngleFactors(
      const gtdynamics::Robot &robot, const int t, const string &joint_name,
      const double target_angle) const;

  gtsam::NonlinearFactorGraph targetPoseFactors(
      const gtdynamics::Robot &robot, const int t, const string &link_name,
      const gtsam::Pose3 &target_pose) const;

  static Vector jointAccels(const gtdynamics::Robot &robot,
                                   const gtsam::Values &result, const int t);

  /* return joint velocities. */
  static Vector jointVels(const gtdynamics::Robot &robot,
                                 const gtsam::Values &result, const int t);

  /* return joint angles. */
  static Vector jointAngles(const gtdynamics::Robot &robot,
                                   const gtsam::Values &result, const int t);

  /* return joint torques. */
  static Vector jointTorques(const gtdynamics::Robot &robot,
                                    const gtsam::Values &result, const int t);

  static gtdynamics::JointValueMap jointAccelsMap(const gtdynamics::Robot &robot,
                                           const gtsam::Values &result,
                                           const int t);

  /* return joint velocities as std::map<name, velocity>. */
  static gtdynamics::JointValueMap jointVelsMap(const gtdynamics::Robot &robot,
                                         const gtsam::Values &result,
                                         const int t);

  /* return joint angles as std::map<name, angle>. */
  static gtdynamics::JointValueMap jointAnglesMap(const gtdynamics::Robot &robot,
                                           const gtsam::Values &result,
                                           const int t);

  /* return joint torques as std::map<name, torque>. */
  static gtdynamics::JointValueMap jointTorquesMap(const gtdynamics::Robot &robot,
                                            const gtsam::Values &result,
                                            const int t);

  /* print the factors of the factor graph */
  static void printGraph(const gtsam::NonlinearFactorGraph &graph);

  /* print the values */
  static void printValues(const gtsam::Values &values);

  static void saveGraph(const string &file_path,
                        const gtsam::NonlinearFactorGraph &graph,
                        const gtsam::Values &values, const gtdynamics::Robot &robot,
                        const int t, bool radial);

  static void saveGraphMultiSteps(const string &file_path,
                                  const gtsam::NonlinearFactorGraph &graph,
                                  const gtsam::Values &values,
                                  const gtdynamics::Robot &robot, const int num_steps,
                                  bool radial);

  static void saveGraphTraj(const string &file_path,
                            const gtsam::NonlinearFactorGraph &graph,
                            const gtsam::Values &values, const int num_steps);

  /* return the optimizer setting. */
  const gtdynamics::OptimizerSetting &opt() const;
};

/********************** Objective Factors **********************/
#include <gtdynamics/factors/ObjectiveFactors.h>
class add_link_objectives {
  add_link_objectives(gtsam::NonlinearFactorGraph @graph, int i, int k = 0);

  add_link_objectives &pose(
      gtsam::Pose3 pose, const gtsam::SharedNoiseModel &pose_model = nullptr);
  add_link_objectives &twist(
      gtsam::Vector6 twist,
      const gtsam::SharedNoiseModel &twist_model = nullptr);
  add_link_objectives &twistAccel(
      gtsam::Vector6 twistAccel,
      const gtsam::SharedNoiseModel &twistAccel_model = nullptr);
};

class add_joint_objectives {
  add_joint_objectives(gtsam::NonlinearFactorGraph @graph, int j, int k = 0);

  add_joint_objectives &angle(
      double angle, const gtsam::SharedNoiseModel &angle_model = nullptr);
  add_joint_objectives &velocity(
      double velocity, const gtsam::SharedNoiseModel &velocity_model = nullptr);
  add_joint_objectives &acceleration(
      double acceleration,
      const gtsam::SharedNoiseModel &acceleration_model = nullptr);
};

/********************** Value Initialization **********************/
#include <gtdynamics/utils/initialize_solution_utils.h>
gtsam::Values ZeroValues(
    const gtdynamics::Robot& robot, const int t, double gaussian_noise);

gtsam::Values ZeroValuesTrajectory(
    const gtdynamics::Robot& robot, const int num_steps, const int num_phases,
    double gaussian_noise,
    const boost::optional<gtdynamics::ContactPoints>& contact_points);

/********************** symbols **********************/

#include <gtdynamics/utils/DynamicsSymbol.h>
class DynamicsSymbol {
  DynamicsSymbol();
  DynamicsSymbol(const gtsam::Key& key);
  DynamicsSymbol(const gtdynamics::DynamicsSymbol& key);

  static DynamicsSymbol LinkJointSymbol(const string& s,
                                        unsigned char link_idx,
                                        unsigned char joint_idx,
                                        std::uint64_t t);
  static DynamicsSymbol JointSymbol(const string& s,
                                    unsigned char joint_idx, std::uint64_t t);
  static DynamicsSymbol LinkSymbol(const string& s, unsigned char link_idx,
                                   std::uint64_t t);
  static DynamicsSymbol SimpleSymbol(const string& s, std::uint64_t t);

  string label() const;
  unsigned char linkIdx() const;
  unsigned char jointIdx() const;
  size_t time() const;
  gtsam::Key key() const;

  void print(const string& s = "");
  bool equals(const gtdynamics::DynamicsSymbol& expected, double tol);
};

namespace internal {
  gtdynamics::DynamicsSymbol JointAngleKey(int j, int t);
  gtdynamics::DynamicsSymbol JointVelKey(int j, int t);
  gtdynamics::DynamicsSymbol JointAccelKey(int j, int t);
  gtdynamics::DynamicsSymbol TorqueKey(int j, int t);
  gtdynamics::DynamicsSymbol TwistKey(int i, int t);
  gtdynamics::DynamicsSymbol TwistAccelKey(int i, int t);
  gtdynamics::DynamicsSymbol WrenchKey(int i, int j, int t);
  gtdynamics::DynamicsSymbol PoseKey(int i, int t);
}

gtdynamics::DynamicsSymbol ContactWrenchKey(int i, int k, int t);
gtdynamics::DynamicsSymbol PhaseKey(int k);
gtdynamics::DynamicsSymbol TimeKey(int t);

///////////////////// Key Methods /////////////////////
template<T = {double}>
void InsertJointAngle(gtsam::Values@ values, int j, int t, T value);

template<T = {double}>
void InsertJointAngle(gtsam::Values @values, int j, T value);

gtsam::Vector JointAngle(const gtsam::VectorValues &values, int j, int t);

template<T = {double}>
T JointAngle(const gtsam::Values &values, int j, int t);

template<T = {double}>
void InsertJointVel(gtsam::Values @values, int j, int t, T value);

template<T = {double}>
void InsertJointVel(gtsam::Values @values, int j, T value);

gtsam::Vector JointVel(const gtsam::VectorValues &values, int j, int t);

template<T = {double}>
T JointVel(const gtsam::Values &values, int j, int t);

template<T = {double}>
void InsertJointAccel(gtsam::Values @values, int j, int t, T value);

template<T = {double}>
void InsertJointAccel(gtsam::Values @values, int j, T value);

gtsam::Vector JointAccel(const gtsam::VectorValues &values, int j, int t);

template<T = {double}>
T JointAccel(const gtsam::Values &values, int j, int t);

template<T = {double}>
void InsertTorque(gtsam::Values @values, int j, int t, T value);

template<T = {double}>
void InsertTorque(gtsam::Values @values, int j, T value);

gtsam::Vector Torque(const gtsam::VectorValues &values, int j, int t);

template<T = {double}>
T Torque(const gtsam::Values &values, int j, int t);

void InsertPose(gtsam::Values @values, int i, int t, gtsam::Pose3 value);

void InsertPose(gtsam::Values @values, int i, gtsam::Pose3 value);

gtsam::Pose3 Pose(const gtsam::Values &values, int i, int t);

void InsertTwist(gtsam::Values @values, int j, int t, gtsam::Vector6 value);

void InsertTwist(gtsam::Values @values, int j, gtsam::Vector6 value);

gtsam::Vector Twist(const gtsam::VectorValues &values, int j, int t);

gtsam::Vector6 Twist(const gtsam::Values &values, int j, int t);

void InsertTwistAccel(gtsam::Values @values, int j, int t, gtsam::Vector6 value);

void InsertTwistAccel(gtsam::Values @values, int j, gtsam::Vector6 value);

gtsam::Vector TwistAccel(const gtsam::VectorValues &values, int j, int t);

gtsam::Vector6 TwistAccel(const gtsam::Values &values, int j, int t);

void InsertWrench(gtsam::Values @values, int i, int j, int t, gtsam::Vector6 value);

void InsertWrench(gtsam::Values @values, int i, int j, gtsam::Vector6 value);

gtsam::Vector Wrench(const gtsam::VectorValues &values, int i, int j, int t);

gtsam::Vector6 Wrench(const gtsam::Values &values, int i, int j, int t);

/********************** Simulator **********************/
#include <gtdynamics/dynamics/Simulator.h>

class Simulator {
  Simulator(const gtdynamics::Robot &robot, const gtsam::Values &initial_values);
  Simulator(const gtdynamics::Robot &robot, const gtsam::Values &initial_values,
            const boost::optional<gtsam::Vector3> &gravity);
  Simulator(const gtdynamics::Robot &robot, const gtsam::Values &initial_values,
            const gtsam::Vector3 &gravity,
            const gtsam::Vector3 &planar_axis);

  void reset(const double t);
  void forwardDynamics(const gtsam::Values &torques);
  void integration(const double dt);
  void step(const gtsam::Values &torques, const double dt);
  gtsam::Values simulate(const std::vector<gtsam::Values> &torques_seq,
                         const double dt);
  const gtsam::Values &getValues() const;
};

/********************** Trajectory et al  **********************/
#include <gtdynamics/utils/Phase.h>
class Phase {
<<<<<<< HEAD
  Phase(const size_t &num_time_steps);
  Phase(const size_t &num_time_steps, const std::vector<string> &link_names,
        const gtsam::Point3 &point);
  void addContactPoint(const string& link, const gtsam::Point3& point);
  void addContactPoints(const std::vector<string>& links,
                        const gtsam::Point3& point);
  const gtdynamics::ContactPoints& contactPoints() const;
  const gtdynamics::ContactPoint& contactPoint(const string& link) const;
  size_t numTimeSteps() const;
=======
  Phase(const int &num_time_steps);
  void addContactPoint(const string &link, const gtsam::Point3 &point);
  void addContactPoints(const std::vector<string> &links,
                        const gtsam::Point3 &point);
  const gtdynamics::ContactPoints &contactPoints() const;
  const gtdynamics::ContactPoint &contactPoint(const string &link) const;
  int numTimeSteps() const;
>>>>>>> 0017811f
  void print(const string &s = "");
};

#include <gtdynamics/utils/WalkCycle.h>
class WalkCycle {
  WalkCycle();
  WalkCycle(const std::vector<gtdynamics::Phase>& phases);
  void addPhase(const gtdynamics::Phase& phase);
  const gtdynamics::Phase& phase(size_t p);
  const std::vector<gtdynamics::Phase>& phases() const;
  size_t numPhases() const;
  const ContactPoints& contactPoints() const;
  void print(const string& s = "") const;
  // std::map<string, gtsam::Point3> initContactPointGoal(const Robot& robot) const;
  std::vector<string> swingLinks(size_t p) const;
  gtsam::NonlinearFactorGraph swingObjectives(
      const gtdynamics::Robot& robot, size_t p,
      std::map<string, gtsam::Point3> cp_goals, const gtsam::Point3& step,
      const gtsam::SharedNoiseModel& cost_model, size_t k) const;
};

#include <gtdynamics/utils/Trajectory.h>
class Trajectory {
  Trajectory();
  Trajectory(const gtdynamics::Robot &robot,
             const gtdynamics::WalkCycle &walk_cycle, size_t repeat);
  std::vector<gtdynamics::ContactPoints> phaseContactPoints() const;
  std::vector<gtdynamics::ContactPoints> transitionContactPoints() const;
  std::vector<int> phaseDurations() const;
  size_t numPhases() const;
  std::vector<gtsam::NonlinearFactorGraph>
  getTransitionGraphs(gtdynamics::DynamicsGraph &graph_builder,
                      double mu) const;
  gtsam::NonlinearFactorGraph
  multiPhaseFactorGraph(gtdynamics::DynamicsGraph &graph_builder,
                        const gtdynamics::CollocationScheme collocation,
                        double mu) const;
  std::vector<gtsam::Values>
  transitionPhaseInitialValues(double gaussian_noise) const;
  gtsam::Values multiPhaseInitialValues(double gaussian_noise, double dt) const;
  std::vector<int> finalTimeSteps() const;
  size_t phaseIndex(size_t p) const;
  const Phase &phase(size_t p) const;
  size_t getStartTimeStep(size_t p) const;
  size_t getEndTimeStep(size_t p) const;
  const ContactPoints &getPhaseContactLinks(size_t p) const;
  std::vector<std::string> getPhaseSwingLinks(size_t p) const;
  PointGoalFactor pointGoalFactor(const std::string &link_name,
                                  const gtdynamics::ContactPoint &cp, size_t k,
                                  const gtsam::SharedNoiseModel &cost_model,
                                  const gtsam::Point3 &goal_point) const;
  gtsam::NonlinearFactorGraph
  contactLinkObjectives(const gtsam::SharedNoiseModel &cost_model,
                        double ground_height = 0.0) const;
  void addMinimumTorqueFactors(gtsam::NonlinearFactorGraph @graph,
                               const gtsam::SharedNoiseModel &cost_model) const;
  void addBoundaryConditions(
      gtsam::NonlinearFactorGraph @graph,
      const gtsam::SharedNoiseModel &pose_model,
      const gtsam::SharedNoiseModel &twist_model,
      const gtsam::SharedNoiseModel &twist_acceleration_model,
      const gtsam::SharedNoiseModel &joint_velocity_model,
      const gtsam::SharedNoiseModel &joint_acceleration_model) const;
  void addIntegrationTimeFactors(gtsam::NonlinearFactorGraph @graph,
                                 double desired_dt, double sigma = 0) const;
  void writePhaseToFile(std::ofstream &traj_file, const gtsam::Values &results,
                        size_t phase) const;
};

/********************** Utilities  **********************/
#include <gtdynamics/utils/format.h>
string GtdFormat(const gtsam::Values &t, const string &s = "");
string GtdFormat(const gtsam::NonlinearFactorGraph &t, const string &s = "");

}  // namespace gtdynamics<|MERGE_RESOLUTION|>--- conflicted
+++ resolved
@@ -683,25 +683,15 @@
 /********************** Trajectory et al  **********************/
 #include <gtdynamics/utils/Phase.h>
 class Phase {
-<<<<<<< HEAD
-  Phase(const size_t &num_time_steps);
+  Phase(const int &num_time_steps);
   Phase(const size_t &num_time_steps, const std::vector<string> &link_names,
         const gtsam::Point3 &point);
-  void addContactPoint(const string& link, const gtsam::Point3& point);
-  void addContactPoints(const std::vector<string>& links,
-                        const gtsam::Point3& point);
-  const gtdynamics::ContactPoints& contactPoints() const;
-  const gtdynamics::ContactPoint& contactPoint(const string& link) const;
-  size_t numTimeSteps() const;
-=======
-  Phase(const int &num_time_steps);
   void addContactPoint(const string &link, const gtsam::Point3 &point);
   void addContactPoints(const std::vector<string> &links,
                         const gtsam::Point3 &point);
   const gtdynamics::ContactPoints &contactPoints() const;
   const gtdynamics::ContactPoint &contactPoint(const string &link) const;
   int numTimeSteps() const;
->>>>>>> 0017811f
   void print(const string &s = "");
 };
 
