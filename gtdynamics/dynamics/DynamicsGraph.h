/* ----------------------------------------------------------------------------
 * GTDynamics Copyright 2020, Georgia Tech Research Corporation,
 * Atlanta, Georgia 30332-0415
 * All Rights Reserved
 * See LICENSE for the license information
 * -------------------------------------------------------------------------- */

/**
 * @file DynamicsGraph.h
 * @brief Builds a dynamics graph from a Robot object.
 * @author Yetong Zhang, Alejandro Escontrela
 */

<<<<<<< HEAD
#pragma once
=======
#ifndef GTDYNAMICS_DYNAMICS_DYNAMICSGRAPH_H_
#define GTDYNAMICS_DYNAMICS_DYNAMICSGRAPH_H_
>>>>>>> 2226a81f

#include <gtsam/linear/NoiseModel.h>
#include <gtsam/nonlinear/NonlinearFactorGraph.h>
#include <gtsam/nonlinear/Values.h>

#include <boost/optional.hpp>
#include <cmath>
#include <iosfwd>
#include <string>
#include <vector>

#include "gtdynamics/dynamics/OptimizerSetting.h"
#include "gtdynamics/universal_robot/Robot.h"

namespace gtdynamics {

<<<<<<< HEAD
//TODO(aescontrela3, yetongumich): can we not use inline here?
=======
const double DEFAULT_MU = 1.0;

// TODO(aescontrela3, yetongumich): can we not use inline here?
>>>>>>> 2226a81f

/* Shorthand for C_i_k_t, for kth contact wrench on i-th link at time t.*/
inline DynamicsSymbol ContactWrenchKey(int i, int k, int t) {
  return DynamicsSymbol::LinkJointSymbol("C", i, k, t);
}

/* Shorthand for dt_k, for duration for timestep dt_k during phase k. */
inline DynamicsSymbol PhaseKey(int k) {
  return DynamicsSymbol::SimpleSymbol("dt", k);
}

/* Shorthand for t_t, time at time step t. */
inline DynamicsSymbol TimeKey(int t) {
  return DynamicsSymbol::SimpleSymbol("t", t);
}

/**
<<<<<<< HEAD
 * ContactPoint defines a single contact point at a link.
 *
 * @param name The name of the link in contact.
 * @param point The location of the contact point relative to the link COM.
 * @param id Each link's contact points must have a unique contact id.
 * @param height Height at which contact is made.
 */
struct ContactPoint {
  std::string name;
  gtsam::Point3 point;
  int id;
  double height = 0.0;
};
using ContactPoints = std::vector<ContactPoint>;
=======
 * ContactPoint defines a single contact point.
 * Keyword Arguments:
 *  contact_point -- The location of the contact point relative to the link
 *    Com.
 *  contact_id -- Each link's contact points must have a unique contact id.
 *  contact_height -- Height at which contact is made.
 */
struct ContactPoint {
  gtsam::Point3 contact_point;
  int contact_id;
  double contact_height = 0.0;

  bool operator==(const ContactPoint &other) {
    return (contact_point == other.contact_point &&
            contact_id == other.contact_id &&
            contact_height == other.contact_height);
  }
  bool operator!=(const ContactPoint &other) {
    return !(*this == other);
  }
};

///< Map of link name to ContactPoint
using ContactPoints = std::map<std::string, ContactPoint>;
>>>>>>> 2226a81f

/**
 * DynamicsGraph is a class which builds a factor graph to do kinodynamic
 * motion planning
 */
class DynamicsGraph {
 private:
  OptimizerSetting opt_;

 public:
<<<<<<< HEAD
  /// Default constructor
  DynamicsGraph() {
    opt_ = OptimizerSetting();
    // set all dynamics related factors to be constrained
    opt_.bp_cost_model = gtsam::noiseModel::Constrained::All(6);
    opt_.bv_cost_model = gtsam::noiseModel::Constrained::All(6);
    opt_.ba_cost_model = gtsam::noiseModel::Constrained::All(6);
    opt_.p_cost_model = gtsam::noiseModel::Constrained::All(6);
    opt_.v_cost_model = gtsam::noiseModel::Constrained::All(6);
    opt_.a_cost_model = gtsam::noiseModel::Constrained::All(6);
    opt_.linear_a_cost_model = gtsam::noiseModel::Constrained::All(6);
    opt_.f_cost_model = gtsam::noiseModel::Constrained::All(6);
    opt_.linear_f_cost_model = gtsam::noiseModel::Constrained::All(6);
    opt_.fa_cost_model = gtsam::noiseModel::Constrained::All(6);
    opt_.t_cost_model = gtsam::noiseModel::Constrained::All(1);
    opt_.linear_t_cost_model = gtsam::noiseModel::Constrained::All(1);
    opt_.cp_cost_model = gtsam::noiseModel::Constrained::All(1);
    opt_.cfriction_cost_model = gtsam::noiseModel::Constrained::All(1);
    opt_.cv_cost_model = gtsam::noiseModel::Constrained::All(3);
    opt_.ca_cost_model = gtsam::noiseModel::Constrained::All(3);
    opt_.planar_cost_model = gtsam::noiseModel::Constrained::All(3);
    opt_.linear_planar_cost_model = gtsam::noiseModel::Constrained::All(3);
    opt_.prior_q_cost_model = gtsam::noiseModel::Constrained::All(1);
    opt_.prior_qv_cost_model = gtsam::noiseModel::Constrained::All(1);
    opt_.prior_qa_cost_model = gtsam::noiseModel::Constrained::All(1);
    opt_.prior_t_cost_model = gtsam::noiseModel::Constrained::All(1);
    opt_.q_col_cost_model = gtsam::noiseModel::Constrained::All(1);
    opt_.v_col_cost_model = gtsam::noiseModel::Constrained::All(1);
    opt_.time_cost_model = gtsam::noiseModel::Constrained::All(1);
  }
=======
  /**
   * Constructor
   */
  DynamicsGraph() : opt_(OptimizerSetting()) {}
>>>>>>> 2226a81f

  explicit DynamicsGraph(const OptimizerSetting &opt) : opt_(opt) {}

  ~DynamicsGraph() {}

  enum CollocationScheme { Euler, RungeKutta, Trapezoidal, HermiteSimpson };

  /**
   * Return linear factor graph of all dynamics factors
   * @param robot        the robot
   * @param t            time step
   * @param joint_angles joint angles
   * @param joint_vels   joint velocities
   * @param fk_results   forward kinematics results
   * @param gravity      gravity in world frame
   * @param planar_axis  axis of the plane, used only for planar robot
   */
  static gtsam::GaussianFactorGraph linearDynamicsGraph(
      const Robot &robot, const int t, const JointValues &joint_angles,
      const JointValues &joint_vels, const FKResults &fk_results,
      const boost::optional<gtsam::Vector3> &gravity = boost::none,
      const boost::optional<gtsam::Vector3> &planar_axis = boost::none);

  /// Return linear factor graph with priors on torques
  static gtsam::GaussianFactorGraph linearFDPriors(
      const Robot &robot, const int t, const JointValues &torque_values);

  /// Return linear factor graph with priors on joint accelerations
  static gtsam::GaussianFactorGraph linearIDPriors(
      const Robot &robot, const int t, const JointValues &joint_accels);

  /**
   * Solve forward kinodynamics using linear factor graph.
   *
   * @param robot        the robot
   * @param t            time step
   * @param joint_angles std::map <joint name, angle>
   * @param joint_vels   std::map <joint name, velocity>
   * @param torques      std::map <joint name, torque>
   * @param fk_results   forward kinematics results
   * @param gravity      gravity in world frame
   * @param planar_axis  axis of the plane, used only for planar robot
   * @return values of all variables
   */
  static gtsam::Values linearSolveFD(
      const Robot &robot, const int t, const JointValues &joint_angles,
      const JointValues &joint_vels, const JointValues &torques,
      const FKResults &fk_results,
      const boost::optional<gtsam::Vector3> &gravity = boost::none,
      const boost::optional<gtsam::Vector3> &planar_axis = boost::none);

  /**
   * Solve inverse kinodynamics using linear factor graph.
   * @param  robot        the robot
   * @param  t            time step
   * @param  joint_angles std::map <joint name, angle>
   * @param  joint_vels   std::map <joint name, velocity>
   * @param  torques      std::map <joint name, torque>
   * @param  fk_results   forward kinematics results
   * @param  gravity      gravity in world frame
   * @param  planar_axis  axis of the plane, used only for planar robot
   *
   * @return values of all variables
   */
  static gtsam::Values linearSolveID(
      const Robot &robot, const int t, const JointValues &joint_angles,
      const JointValues &joint_vels, const JointValues &torques,
      const FKResults &fk_results,
      const boost::optional<gtsam::Vector3> &gravity = boost::none,
      const boost::optional<gtsam::Vector3> &planar_axis = boost::none);

  /// Return q-level nonlinear factor graph (pose related factors)
  gtsam::NonlinearFactorGraph qFactors(
      const Robot &robot, const int t,
      const boost::optional<gtsam::Vector3> &gravity = boost::none,
      const boost::optional<ContactPoints> &contact_points = boost::none) const;

  /// Return v-level nonlinear factor graph (twist related factors)
  gtsam::NonlinearFactorGraph vFactors(
      const Robot &robot, const int t,
      const boost::optional<gtsam::Vector3> &gravity = boost::none,
      const boost::optional<ContactPoints> &contact_points = boost::none) const;

  /// Return a-level nonlinear factor graph (acceleration related factors)
  gtsam::NonlinearFactorGraph aFactors(
      const Robot &robot, const int t,
      const boost::optional<gtsam::Vector3> &gravity = boost::none,
      const boost::optional<ContactPoints> &contact_points = boost::none) const;

  /// Return dynamics-level nonlinear factor graph (wrench related factors)
  gtsam::NonlinearFactorGraph dynamicsFactors(
      const Robot &robot, const int t,
      const boost::optional<gtsam::Vector3> &gravity = boost::none,
      const boost::optional<gtsam::Vector3> &planar_axis = boost::none,
      const boost::optional<ContactPoints> &contact_points = boost::none,
      const boost::optional<double> &mu = boost::none) const;

  /**
   * Return nonlinear factor graph of all dynamics factors
   * @param robot          the robot
   * @param t              time step
   * @param gravity        gravity in world frame
   * @param planar_axis    axis of the plane, used only for planar robot contact
   * link and 0 denotes no contact.
   * @param contact_points optional vector of contact points.
   * @param mu             optional coefficient of static friction.
   */
  gtsam::NonlinearFactorGraph dynamicsFactorGraph(
      const Robot &robot, const int t,
      const boost::optional<gtsam::Vector3> &gravity = boost::none,
      const boost::optional<gtsam::Vector3> &planar_axis = boost::none,
      const boost::optional<ContactPoints> &contact_points = boost::none,
      const boost::optional<double> &mu = boost::none) const;

  /**
   * Return prior factors of torque, angle, velocity
   * @param robot        the robot
   * @param t            time step
   * @param joint_angles joint angles specified in order of joints
   * @param joint_vels   joint velocities specified in order of joints
   * @param torques      joint torques specified in order of joints
   */
  gtsam::NonlinearFactorGraph forwardDynamicsPriors(
      const Robot &robot, const int t, const gtsam::Vector &joint_angles,
      const gtsam::Vector &joint_vels, const gtsam::Vector &torques) const;

  /**
   * Return prior factors of accel, angle, velocity
   * @param robot        the robot
   * @param t            time step
   * @param joint_angles joint angles specified in order of joints
   * @param joint_vels   joint velocities specified in order of joints
   * @param joint_accels joint accels specified in order of joints
   */
  gtsam::NonlinearFactorGraph inverseDynamicsPriors(
      const Robot &robot, const int t, const gtsam::Vector &joint_angles,
      const gtsam::Vector &joint_vels, const gtsam::Vector &joint_accels) const;

  /**
   * Return prior factors of torque, angle, velocity
   * @param robot        the robot
   * @param t            time step
   * @param joint_angles map from joint name to joint angle
   * @param joint_vels   map from joint name to joint velocity
   * @param torques      map from joint name to joint torque
   */
  gtsam::NonlinearFactorGraph forwardDynamicsPriors(
      const Robot &robot, const int t, const JointValues &joint_angles,
      const JointValues &joint_vels, const JointValues &torques) const;

  /**
   * Return prior factors of initial state, torques along trajectory
   * @param robot        the robot
   * @param num_steps    total time steps
   * @param joint_angles joint angles specified in order of joints
   * @param joint_vels   joint velocities specified in order of joints
   * @param torques_seq  joint torques along the trajectory
   */
  gtsam::NonlinearFactorGraph trajectoryFDPriors(
      const Robot &robot, const int num_steps,
      const gtsam::Vector &joint_angles, const gtsam::Vector &joint_vels,
      const std::vector<gtsam::Vector> &torques_seq) const;

  /**
   * Return nonlinear factor graph of the entire trajectory
   * @param robot       the robot
   * @param num_steps   total time steps
   * @param dt          duration of each time step
   * @param collocation the collocation scheme
   * @param gravity     gravity in world frame
   * @param planar_axis axis of the plane, used only for planar robot
   */
  gtsam::NonlinearFactorGraph trajectoryFG(
      const Robot &robot, const int num_steps, const double dt,
      const CollocationScheme collocation,
      const boost::optional<gtsam::Vector3> &gravity = boost::none,
      const boost::optional<gtsam::Vector3> &planar_axis = boost::none,
      const boost::optional<ContactPoints> &contact_points = boost::none,
      const boost::optional<double> &mu = boost::none) const;

  /**
   * Return nonlinear factor graph of the entire trajectory for multi-phase
   * @param robots            the robot configuration for each phase
   * @param phase_steps       number of time steps for each phase
   * @param transition_graphs transition step graphs with guardian factors
   * @param collocation       the collocation scheme
   * @param gravity           gravity in world frame
   * @param planar_axis       axis of the plane, only for planar robot
   */
  gtsam::NonlinearFactorGraph multiPhaseTrajectoryFG(
      const std::vector<Robot> &robots, const std::vector<int> &phase_steps,
      const std::vector<gtsam::NonlinearFactorGraph> &transition_graphs,
      const CollocationScheme collocation,
      const boost::optional<gtsam::Vector3> &gravity = boost::none,
      const boost::optional<gtsam::Vector3> &planar_axis = boost::none,
      const boost::optional<std::vector<ContactPoints>> &phase_contact_points =
          boost::none,
      const boost::optional<double> &mu = boost::none) const;

  /**
   * Return collocation factors on angles and velocities from time step t to t+1
   * @param robot       the robot
   * @param t           time step
   * @param dt          duration of each timestep
   * @param collocation collocation scheme chosen
   */
  gtsam::NonlinearFactorGraph collocationFactors(
      const Robot &robot, const int t, const double dt,
      const CollocationScheme collocation) const;

  /**
   * Return collocation factors on angles and velocities from time step t to
   * t+1, with dt as a varaible
   * @param robot       the robot
   * @param t           time step
   * @param phase       the phase of the timestep
   * @param collocation collocation scheme chosen
   */
  gtsam::NonlinearFactorGraph multiPhaseCollocationFactors(
      const Robot &robot, const int t, const int phase,
      const CollocationScheme collocation) const;

  /**
   * Return joint factors to limit angle, velocity, acceleration, and torque
   * @param robot the robot
   * @param t time step
   */
  gtsam::NonlinearFactorGraph jointLimitFactors(const Robot &robot,
                                                const int t) const;

  /**
   * Return goal factors of joint angle
   * @param robot        the robot
   * @param t            time step to specify the goal
   * @param joint_name   name of the joint to specify the goal
   * @param target_angle target joint angle
   */
  gtsam::NonlinearFactorGraph targetAngleFactors(
      const Robot &robot, const int t, const std::string &joint_name,
      const double target_angle) const;

  /**
   * Return goal factors of link pose
   * @param robot       the robot
   * @param t           time step to specify the goal
   * @param link_name   name of the link to specify the goal
   * @param target_pose target link pose
   */
  gtsam::NonlinearFactorGraph targetPoseFactors(
      const Robot &robot, const int t, const std::string &link_name,
      const gtsam::Pose3 &target_pose) const;

  /**
   * Return the joint accelerations
   * @param robot the robot
   * @param t     time step
   */
  static gtsam::Vector jointAccels(const Robot &robot,
                                   const gtsam::Values &result, const int t);

  /// Return joint velocities.
  static gtsam::Vector jointVels(const Robot &robot,
                                 const gtsam::Values &result, const int t);

  /// Return joint angles.
  static gtsam::Vector jointAngles(const Robot &robot,
                                   const gtsam::Values &result, const int t);

  /// Return joint torques.
  static gtsam::Vector jointTorques(const Robot &robot,
                                    const gtsam::Values &result, const int t);

  /**
   * Return the joint accelerations as std::map<name, acceleration>
   * @param robot the robot
   * @param t     time step
   */
  static JointValues jointAccelsMap(const Robot &robot,
                                    const gtsam::Values &result, const int t);

  /// Return joint velocities as std::map<name, velocity>.
  static JointValues jointVelsMap(const Robot &robot,
                                  const gtsam::Values &result, const int t);

  /// Return joint angles as std::map<name, angle>.
  static JointValues jointAnglesMap(const Robot &robot,
                                    const gtsam::Values &result, const int t);

  /// Return joint torques as std::map<name, torque>.
  static JointValues jointTorquesMap(const Robot &robot,
                                     const gtsam::Values &result, const int t);

  /// Rrint the factors of the factor graph
  static void printGraph(const gtsam::NonlinearFactorGraph &graph);

  /// Print the values
  static void printValues(const gtsam::Values &values);

  /**
   * Save factor graph in json format for visualization
   * @param file_path path of the json file to store the graph
   * @param graph     factor graph
   * @param values    values of variables in factor graph
   * @param robot     the robot
   * @param t         time step
   * @param radial    option to display in radial format
   */
  static void saveGraph(const std::string &file_path,
                        const gtsam::NonlinearFactorGraph &graph,
                        const gtsam::Values &values, const Robot &robot,
                        const int t, bool radial = false);

  /**
   * Save factor graph of multiple time steps in json format
   * @param file_path path of the json file to store the graph
   * @param graph     factor graph
   * @param values    values of variables in factor graph
   * @param robot     the robot
   * @param num_steps number of time steps
   * @param radial    option to display in radial format
   */
  static void saveGraphMultiSteps(const std::string &file_path,
                                  const gtsam::NonlinearFactorGraph &graph,
                                  const gtsam::Values &values,
                                  const Robot &robot, const int num_steps,
                                  bool radial = false);

  /**
   * Save factor graph of trajectory in json format
   * @param file_path path of the json file to store the graph
   * @param graph     factor graph
   * @param values    values of variables in factor graph
   * @param robot     the robot
   * @param num_steps number of time steps
   * @param radial    option to display in radial format
   */
  static void saveGraphTraj(const std::string &file_path,
                            const gtsam::NonlinearFactorGraph &graph,
                            const gtsam::Values &values, const int num_steps);

  /// Return the optimizer setting.
  const OptimizerSetting &opt() const { return opt_; }
};

}  // namespace gtdynamics<|MERGE_RESOLUTION|>--- conflicted
+++ resolved
@@ -11,12 +11,7 @@
  * @author Yetong Zhang, Alejandro Escontrela
  */
 
-<<<<<<< HEAD
 #pragma once
-=======
-#ifndef GTDYNAMICS_DYNAMICS_DYNAMICSGRAPH_H_
-#define GTDYNAMICS_DYNAMICS_DYNAMICSGRAPH_H_
->>>>>>> 2226a81f
 
 #include <gtsam/linear/NoiseModel.h>
 #include <gtsam/nonlinear/NonlinearFactorGraph.h>
@@ -33,13 +28,7 @@
 
 namespace gtdynamics {
 
-<<<<<<< HEAD
 //TODO(aescontrela3, yetongumich): can we not use inline here?
-=======
-const double DEFAULT_MU = 1.0;
-
-// TODO(aescontrela3, yetongumich): can we not use inline here?
->>>>>>> 2226a81f
 
 /* Shorthand for C_i_k_t, for kth contact wrench on i-th link at time t.*/
 inline DynamicsSymbol ContactWrenchKey(int i, int k, int t) {
@@ -57,38 +46,21 @@
 }
 
 /**
-<<<<<<< HEAD
  * ContactPoint defines a single contact point at a link.
  *
- * @param name The name of the link in contact.
  * @param point The location of the contact point relative to the link COM.
  * @param id Each link's contact points must have a unique contact id.
  * @param height Height at which contact is made.
  */
 struct ContactPoint {
-  std::string name;
   gtsam::Point3 point;
   int id;
   double height = 0.0;
-};
-using ContactPoints = std::vector<ContactPoint>;
-=======
- * ContactPoint defines a single contact point.
- * Keyword Arguments:
- *  contact_point -- The location of the contact point relative to the link
- *    Com.
- *  contact_id -- Each link's contact points must have a unique contact id.
- *  contact_height -- Height at which contact is made.
- */
-struct ContactPoint {
-  gtsam::Point3 contact_point;
-  int contact_id;
-  double contact_height = 0.0;
 
   bool operator==(const ContactPoint &other) {
-    return (contact_point == other.contact_point &&
-            contact_id == other.contact_id &&
-            contact_height == other.contact_height);
+    return (point == other.point &&
+            id == other.id &&
+            height == other.height);
   }
   bool operator!=(const ContactPoint &other) {
     return !(*this == other);
@@ -97,7 +69,6 @@
 
 ///< Map of link name to ContactPoint
 using ContactPoints = std::map<std::string, ContactPoint>;
->>>>>>> 2226a81f
 
 /**
  * DynamicsGraph is a class which builds a factor graph to do kinodynamic
@@ -108,43 +79,10 @@
   OptimizerSetting opt_;
 
  public:
-<<<<<<< HEAD
-  /// Default constructor
-  DynamicsGraph() {
-    opt_ = OptimizerSetting();
-    // set all dynamics related factors to be constrained
-    opt_.bp_cost_model = gtsam::noiseModel::Constrained::All(6);
-    opt_.bv_cost_model = gtsam::noiseModel::Constrained::All(6);
-    opt_.ba_cost_model = gtsam::noiseModel::Constrained::All(6);
-    opt_.p_cost_model = gtsam::noiseModel::Constrained::All(6);
-    opt_.v_cost_model = gtsam::noiseModel::Constrained::All(6);
-    opt_.a_cost_model = gtsam::noiseModel::Constrained::All(6);
-    opt_.linear_a_cost_model = gtsam::noiseModel::Constrained::All(6);
-    opt_.f_cost_model = gtsam::noiseModel::Constrained::All(6);
-    opt_.linear_f_cost_model = gtsam::noiseModel::Constrained::All(6);
-    opt_.fa_cost_model = gtsam::noiseModel::Constrained::All(6);
-    opt_.t_cost_model = gtsam::noiseModel::Constrained::All(1);
-    opt_.linear_t_cost_model = gtsam::noiseModel::Constrained::All(1);
-    opt_.cp_cost_model = gtsam::noiseModel::Constrained::All(1);
-    opt_.cfriction_cost_model = gtsam::noiseModel::Constrained::All(1);
-    opt_.cv_cost_model = gtsam::noiseModel::Constrained::All(3);
-    opt_.ca_cost_model = gtsam::noiseModel::Constrained::All(3);
-    opt_.planar_cost_model = gtsam::noiseModel::Constrained::All(3);
-    opt_.linear_planar_cost_model = gtsam::noiseModel::Constrained::All(3);
-    opt_.prior_q_cost_model = gtsam::noiseModel::Constrained::All(1);
-    opt_.prior_qv_cost_model = gtsam::noiseModel::Constrained::All(1);
-    opt_.prior_qa_cost_model = gtsam::noiseModel::Constrained::All(1);
-    opt_.prior_t_cost_model = gtsam::noiseModel::Constrained::All(1);
-    opt_.q_col_cost_model = gtsam::noiseModel::Constrained::All(1);
-    opt_.v_col_cost_model = gtsam::noiseModel::Constrained::All(1);
-    opt_.time_cost_model = gtsam::noiseModel::Constrained::All(1);
-  }
-=======
   /**
    * Constructor
    */
   DynamicsGraph() : opt_(OptimizerSetting()) {}
->>>>>>> 2226a81f
 
   explicit DynamicsGraph(const OptimizerSetting &opt) : opt_(opt) {}
 
