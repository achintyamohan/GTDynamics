/* ----------------------------------------------------------------------------
 * GTDynamics Copyright 2020, Georgia Tech Research Corporation,
 * Atlanta, Georgia 30332-0415
 * All Rights Reserved
 * See LICENSE for the license information
 * -------------------------------------------------------------------------- */

/**
 * @file DynamicsGraph.h
 * @brief Builds a dynamics graph from a Robot object.
 * @author Yetong Zhang, Alejandro Escontrela
 */

#include "gtdynamics/dynamics/DynamicsGraph.h"

#include <gtsam/linear/GaussianFactorGraph.h>
#include <gtsam/nonlinear/ExpressionFactorGraph.h>
#include <gtsam/nonlinear/expressions.h>
#include <gtsam/slam/PriorFactor.h>

#include <algorithm>
#include <iostream>
#include <map>
#include <set>
#include <utility>
#include <vector>

#include "gtdynamics/factors/ContactDynamicsFrictionConeFactor.h"
#include "gtdynamics/factors/ContactDynamicsMomentFactor.h"
#include "gtdynamics/factors/ContactKinematicsAccelFactor.h"
#include "gtdynamics/factors/ContactKinematicsPoseFactor.h"
#include "gtdynamics/factors/ContactKinematicsTwistFactor.h"
#include "gtdynamics/universal_robot/Joint.h"
#include "gtdynamics/utils/JsonSaver.h"
#include "gtdynamics/utils/utils.h"

using gtsam::Double_;
using gtsam::I_1x1, gtsam::I_6x6;
using gtsam::NonlinearFactorGraph, gtsam::GaussianFactorGraph;
using gtsam::Pose3;
using gtsam::PriorFactor;
using gtsam::Values;
using gtsam::Vector, gtsam::Vector6;

namespace gtdynamics {

GaussianFactorGraph DynamicsGraph::linearDynamicsGraph(
    const Robot &robot, const int t, const JointValues &joint_angles,
    const JointValues &joint_vels, const FKResults &fk_results,
    const boost::optional<gtsam::Vector3> &gravity,
    const boost::optional<gtsam::Vector3> &planar_axis) {
  GaussianFactorGraph graph;
  auto poses = fk_results.first;
  auto twists = fk_results.second;
  for (LinkSharedPtr link : robot.links()) {
    int i = link->getID();
    if (link->isFixed()) {
      // prior on twist acceleration for fixed link
      // A_i = 0
      Vector6 rhs = Vector6::Zero();
      graph.add(TwistAccelKey(i, t), I_6x6, rhs,
                gtsam::noiseModel::Constrained::All(6));
    } else {
      // wrench factor
      // G_i * A_i - F_i_j1 - .. - F_i_jn  = ad(V_i)^T * G_i * V*i + m_i * R_i^T
      // * g
      const auto &connected_joints = link->getJoints();
      const gtsam::Matrix6 G_i = link->inertiaMatrix();
      const double m_i = link->mass();
      const Vector6 V_i = twists.at(link->name());
      const Pose3 T_wi = poses.at(link->name());
      Vector6 rhs = Pose3::adjointMap(V_i).transpose() * G_i * V_i;
      if (gravity) {
        Vector gravitational_force =
            T_wi.rotation().transpose() * (*gravity) * m_i;
        for (int i = 3; i < 6; ++i) {
          rhs[i] += gravitational_force[i - 3];
        }
      }
      if (connected_joints.size() == 0) {
        graph.add(TwistAccelKey(i, t), G_i, rhs,
                  gtsam::noiseModel::Constrained::All(6));
      } else if (connected_joints.size() == 1) {
        graph.add(TwistAccelKey(i, t), G_i,
                  WrenchKey(i, connected_joints[0]->getID(), t), -I_6x6, rhs,
                  gtsam::noiseModel::Constrained::All(6));
      } else if (connected_joints.size() == 2) {
        graph.add(TwistAccelKey(i, t), G_i,
                  WrenchKey(i, connected_joints[0]->getID(), t), -I_6x6,
                  WrenchKey(i, connected_joints[1]->getID(), t), -I_6x6, rhs,
                  gtsam::noiseModel::Constrained::All(6));
      }
    }
  }

  OptimizerSetting opt_ = OptimizerSetting();
  graph += robot.linearAFactors(t, poses, twists, joint_angles, joint_vels,
                                opt_, planar_axis);
  graph += robot.linearDynamicsFactors(t, poses, twists, joint_angles,
                                       joint_vels, opt_, planar_axis);
  return graph;
}

GaussianFactorGraph DynamicsGraph::linearFDPriors(const Robot &robot,
                                                  const int t,
                                                  const JointValues &torques) {
  OptimizerSetting opt_ = OptimizerSetting();
  return robot.linearFDPriors(t, torques, opt_);
}

GaussianFactorGraph DynamicsGraph::linearIDPriors(
    const Robot &robot, const int t, const JointValues &joint_accels) {
  GaussianFactorGraph graph;
  for (auto &&joint : robot.joints()) {
    int j = joint->getID();
    double accel = joint_accels.at(joint->name());
    gtsam::Vector1 rhs;
    rhs << accel;
    graph.add(JointAccelKey(j, t), I_1x1, rhs,
              gtsam::noiseModel::Constrained::All(1));
  }
  return graph;
}

Values DynamicsGraph::linearSolveFD(
    const Robot &robot, const int t, const JointValues &joint_angles,
    const JointValues &joint_vels, const JointValues &torques,
    const FKResults &fk_results, const boost::optional<gtsam::Vector3> &gravity,
    const boost::optional<gtsam::Vector3> &planar_axis) {
  // construct and solve linear graph
  GaussianFactorGraph graph = linearDynamicsGraph(
      robot, t, joint_angles, joint_vels, fk_results, gravity, planar_axis);
  GaussianFactorGraph priors = linearFDPriors(robot, t, torques);
  for (auto &factor : priors) {
    graph.add(factor);
  }
  gtsam::VectorValues results = graph.optimize();

  // arrange values
  Values values;
  for (JointSharedPtr joint : robot.joints()) {
    int j = joint->getID();
    int i1 = joint->parentID();
    int i2 = joint->childID();
    std::string name = joint->name();
    values.insert(JointAngleKey(j, t), joint_angles.at(name));
    values.insert(JointVelKey(j, t), joint_vels.at(name));
    values.insert(JointAccelKey(j, t), results.at(JointAccelKey(j, t))[0]);
    values.insert(TorqueKey(j, t), torques.at(name));
    values.insert(WrenchKey(i1, j, t), results.at(WrenchKey(i1, j, t)));
    values.insert(WrenchKey(i2, j, t), results.at(WrenchKey(i2, j, t)));
  }
  const auto &poses = fk_results.first;
  const auto &twists = fk_results.second;
  for (LinkSharedPtr link : robot.links()) {
    int i = link->getID();
    std::string name = link->name();
    values.insert(PoseKey(i, t), poses.at(name));
    values.insert(TwistKey(i, t), twists.at(name));
    values.insert(TwistAccelKey(i, t), results.at(TwistAccelKey(i, t)));
  }
  return values;
}

Values DynamicsGraph::linearSolveID(
    const Robot &robot, const int t, const JointValues &joint_angles,
    const JointValues &joint_vels, const JointValues &joint_accels,
    const FKResults &fk_results, const boost::optional<gtsam::Vector3> &gravity,
    const boost::optional<gtsam::Vector3> &planar_axis) {
  // construct and solve linear graph
  GaussianFactorGraph graph = linearDynamicsGraph(
      robot, t, joint_angles, joint_vels, fk_results, gravity, planar_axis);
  GaussianFactorGraph priors = linearIDPriors(robot, t, joint_accels);
  for (auto &factor : priors) {
    graph.add(factor);
  }
  gtsam::VectorValues results = graph.optimize();

  // arrange values
  Values values;
  for (JointSharedPtr joint : robot.joints()) {
    int j = joint->getID();
    int i1 = joint->parentID();
    int i2 = joint->childID();
    std::string name = joint->name();
    values.insert(JointAngleKey(j, t), joint_angles.at(name));
    values.insert(JointVelKey(j, t), joint_vels.at(name));
    values.insert(JointAccelKey(j, t), joint_accels.at(name));
    values.insert(TorqueKey(j, t), results.at(TorqueKey(j, t))[0]);
    values.insert(WrenchKey(i1, j, t), results.at(WrenchKey(i1, j, t)));
    values.insert(WrenchKey(i2, j, t), results.at(WrenchKey(i2, j, t)));
  }
  const auto &poses = fk_results.first;
  const auto &twists = fk_results.second;
  for (LinkSharedPtr link : robot.links()) {
    int i = link->getID();
    std::string name = link->name();
    values.insert(PoseKey(i, t), poses.at(name));
    values.insert(TwistKey(i, t), twists.at(name));
    values.insert(TwistAccelKey(i, t), results.at(TwistAccelKey(i, t)));
  }
  return values;
}

gtsam::NonlinearFactorGraph DynamicsGraph::qFactors(
    const Robot &robot, const int t,
    const boost::optional<gtsam::Vector3> &gravity,
    const boost::optional<ContactPoints> &contact_points) const {
  NonlinearFactorGraph graph;
  graph.add(robot.qFactors(t, opt_));

  // Add contact factors.
  for (auto &&link : robot.links()) {
    int i = link->getID();
    // Check if the link has contact points. If so, add pose constraints.
    if (contact_points) {
      for (auto &&contact_point : *contact_points) {
        if (contact_point.first != link->name()) continue;

        gtsam::Vector3 gravity_;
        if (gravity)
          gravity_ = *gravity;
        else
          gravity_ = (gtsam::Vector(3) << 0, 0, -9.8).finished();

        ContactKinematicsPoseFactor contact_pose_factor(
            PoseKey(i, t), opt_.cp_cost_model,
<<<<<<< HEAD
            gtsam::Pose3(gtsam::Rot3(), -contact_point.point), gravity_,
            contact_point.height);
=======
            gtsam::Pose3(gtsam::Rot3(), -contact_point.second.contact_point), gravity_,
            contact_point.second.contact_height);
>>>>>>> 2226a81f
        graph.add(contact_pose_factor);
      }
    }
  }
  return graph;
}

gtsam::NonlinearFactorGraph DynamicsGraph::vFactors(
    const Robot &robot, const int t,
    const boost::optional<gtsam::Vector3> &gravity,
    const boost::optional<ContactPoints> &contact_points) const {
  NonlinearFactorGraph graph;
  graph.add(robot.vFactors(t, opt_));

  // Add contact factors.
  for (auto &&link : robot.links()) {
    int i = link->getID();
    // Check if the link has contact points. If so, add twist constraints.
    if (contact_points) {
      for (auto &&contact_point : *contact_points) {
        if (contact_point.first != link->name()) continue;

        ContactKinematicsTwistFactor contact_twist_factor(
            TwistKey(i, t), opt_.cv_cost_model,
<<<<<<< HEAD
            gtsam::Pose3(gtsam::Rot3(), -contact_point.point));
=======
            gtsam::Pose3(gtsam::Rot3(), -contact_point.second.contact_point));
>>>>>>> 2226a81f
        graph.add(contact_twist_factor);
      }
    }
  }
  return graph;
}

gtsam::NonlinearFactorGraph DynamicsGraph::aFactors(
    const Robot &robot, const int t,
    const boost::optional<gtsam::Vector3> &gravity,
    const boost::optional<ContactPoints> &contact_points) const {
  NonlinearFactorGraph graph;
  graph.add(robot.aFactors(t, opt_));

  // Add contact factors.
  for (auto &&link : robot.links()) {
    int i = link->getID();

    // Check if the link has contact points. If so, add accel constraints.
    if (contact_points) {
      for (auto &&contact_point : *contact_points) {
        if (contact_point.first != link->name()) continue;

        ContactKinematicsAccelFactor contact_accel_factor(
            TwistAccelKey(i, t), opt_.ca_cost_model,
<<<<<<< HEAD
            gtsam::Pose3(gtsam::Rot3(), -contact_point.point));
=======
            gtsam::Pose3(gtsam::Rot3(), -contact_point.second.contact_point));
>>>>>>> 2226a81f
        graph.add(contact_accel_factor);
      }
    }
  }
  return graph;
}

gtsam::NonlinearFactorGraph DynamicsGraph::dynamicsFactors(
    const Robot &robot, const int t,
    const boost::optional<gtsam::Vector3> &gravity,
    const boost::optional<gtsam::Vector3> &planar_axis,
    const boost::optional<ContactPoints> &contact_points,
    const boost::optional<double> &mu) const {
  NonlinearFactorGraph graph;

  gtsam::Vector3 gravity_;
  if (gravity)
    gravity_ = *gravity;
  else
    gravity_ = (gtsam::Vector(3) << 0, 0, -9.8).finished();

  double mu_;  // Static friction coefficient.
  if (mu)
    mu_ = *mu;
  else
    mu_ = 1.0;

  for (auto &&link : robot.links()) {
    int i = link->getID();
    if (!link->isFixed()) {
      const auto &connected_joints = link->getJoints();
      std::vector<DynamicsSymbol> wrenches;

      // Add wrench keys for joints.
      for (auto &&joint : connected_joints)
        wrenches.push_back(WrenchKey(i, joint->getID(), t));

      // Add wrench keys for contact points.
      if (contact_points) {
        for (auto &&contact_point : *contact_points) {
          if (contact_point.first != link->name()) continue;

<<<<<<< HEAD
          wrenches.push_back(ContactWrenchKey(i, contact_point.id, t));

          // Add contact dynamics constraints.
          graph.add(ContactDynamicsFrictionConeFactor(
              PoseKey(i, t), ContactWrenchKey(i, contact_point.id, t),
              opt_.cfriction_cost_model, mu_, gravity_));

          graph.add(ContactDynamicsMomentFactor(
              ContactWrenchKey(i, contact_point.id, t), opt_.cm_cost_model,
              gtsam::Pose3(gtsam::Rot3(), -contact_point.point)));
=======
          wrenches.push_back(ContactWrenchKey(i, contact_point.second.contact_id, t));

          // Add contact dynamics constraints.
          graph.add(ContactDynamicsFrictionConeFactor(
              PoseKey(i, t), ContactWrenchKey(i, contact_point.second.contact_id, t),
              opt_.cfriction_cost_model, mu_, gravity_));

          graph.add(ContactDynamicsMomentFactor(
              ContactWrenchKey(i, contact_point.second.contact_id, t),
              opt_.cm_cost_model,
              gtsam::Pose3(gtsam::Rot3(), -contact_point.second.contact_point)));
>>>>>>> 2226a81f
        }
      }

      graph.add(link->dynamicsFactors(t, opt_, wrenches, gravity_));
    }
  }

  graph.add(robot.dynamicsFactors(t, opt_, planar_axis));

  return graph;
}

gtsam::NonlinearFactorGraph DynamicsGraph::dynamicsFactorGraph(
    const Robot &robot, const int t,
    const boost::optional<gtsam::Vector3> &gravity,
    const boost::optional<gtsam::Vector3> &planar_axis,
    const boost::optional<ContactPoints> &contact_points,
    const boost::optional<double> &mu) const {
  NonlinearFactorGraph graph;
  graph.add(qFactors(robot, t, gravity, contact_points));
  graph.add(vFactors(robot, t, gravity, contact_points));
  graph.add(aFactors(robot, t, gravity, contact_points));
  graph.add(
      dynamicsFactors(robot, t, gravity, planar_axis, contact_points, mu));
  return graph;
}

gtsam::NonlinearFactorGraph DynamicsGraph::trajectoryFG(
    const Robot &robot, const int num_steps, const double dt,
    const DynamicsGraph::CollocationScheme collocation,
    const boost::optional<gtsam::Vector3> &gravity,
    const boost::optional<gtsam::Vector3> &planar_axis,
    const boost::optional<ContactPoints> &contact_points,
    const boost::optional<double> &mu) const {
  NonlinearFactorGraph graph;
  for (int t = 0; t < num_steps + 1; t++) {
    graph.add(dynamicsFactorGraph(robot, t, gravity, planar_axis,
                                  contact_points, mu));
    if (t < num_steps) {
      graph.add(collocationFactors(robot, t, dt, collocation));
    }
  }
  return graph;
}

gtsam::NonlinearFactorGraph DynamicsGraph::multiPhaseTrajectoryFG(
    const std::vector<Robot> &robots, const std::vector<int> &phase_steps,
    const std::vector<gtsam::NonlinearFactorGraph> &transition_graphs,
    const CollocationScheme collocation,
    const boost::optional<gtsam::Vector3> &gravity,
    const boost::optional<gtsam::Vector3> &planar_axis,
    const boost::optional<std::vector<ContactPoints>> &phase_contact_points,
    const boost::optional<double> &mu) const {
  NonlinearFactorGraph graph;
  int num_phases = robots.size();

  // add dynamcis for each step
  int t = 0;
  graph.add(dynamicsFactorGraph(robots[0], t, gravity, planar_axis));

  for (int phase = 0; phase < num_phases; phase++) {
    // in-phase
    for (int phase_step = 0; phase_step < phase_steps[phase] - 1;
         phase_step++) {
      graph.add(dynamicsFactorGraph(robots[phase], ++t, gravity, planar_axis));
    }
    // transition
    if (phase == num_phases - 1) {
      graph.add(dynamicsFactorGraph(robots[phase], ++t, gravity, planar_axis));
    } else {
      t++;
      graph.add(transition_graphs[phase]);
    }
  }

  // add collocation factors
  t = 0;
  for (int phase = 0; phase < num_phases; phase++) {
    for (int phase_step = 0; phase_step < phase_steps[phase]; phase_step++) {
      graph.add(
          multiPhaseCollocationFactors(robots[phase], t++, phase, collocation));
    }
  }
  return graph;
}

gtsam::NonlinearFactorGraph DynamicsGraph::collocationFactors(
    const Robot &robot, const int t, const double dt,
    const CollocationScheme collocation) const {
  gtsam::ExpressionFactorGraph graph;
  for (auto &&joint : robot.joints()) {
    int j = joint->getID();
    Double_ q0_expr = Double_(JointAngleKey(j, t));
    Double_ q1_expr = Double_(JointAngleKey(j, t + 1));
    Double_ v0_expr = Double_(JointVelKey(j, t));
    Double_ v1_expr = Double_(JointVelKey(j, t + 1));
    Double_ a0_expr = Double_(JointAccelKey(j, t));
    Double_ a1_expr = Double_(JointAccelKey(j, t + 1));
    switch (collocation) {
      case CollocationScheme::Euler:
        graph.addExpressionFactor(q0_expr + dt * v0_expr - q1_expr, 0.0,
                                  opt_.q_col_cost_model);
        graph.addExpressionFactor(v0_expr + dt * a0_expr - v1_expr, 0.0,
                                  opt_.v_col_cost_model);
        break;
      case CollocationScheme::Trapezoidal:
        graph.addExpressionFactor(
            q0_expr + 0.5 * dt * v0_expr + 0.5 * dt * v1_expr - q1_expr, 0.0,
            opt_.q_col_cost_model);
        graph.addExpressionFactor(
            v0_expr + 0.5 * dt * a0_expr + 0.5 * dt * a1_expr - v1_expr, 0.0,
            opt_.v_col_cost_model);
        break;
      default:
        throw std::runtime_error(
            "runge-kutta and hermite-simpson not implemented yet");
        break;
    }
  }
  NonlinearFactorGraph nonlinear_graph;
  nonlinear_graph.add(graph);
  return nonlinear_graph;
}

// the * operator for doubles in expression factor does not work well yet
double multDouble(const double &d1, const double &d2,
                  gtsam::OptionalJacobian<1, 1> H1,
                  gtsam::OptionalJacobian<1, 1> H2) {
  if (H1) *H1 = gtsam::I_1x1 * d2;
  if (H2) *H2 = gtsam::I_1x1 * d1;
  return d1 * d2;
}

gtsam::NonlinearFactorGraph DynamicsGraph::multiPhaseCollocationFactors(
    const Robot &robot, const int t, const int phase,
    const CollocationScheme collocation) const {
  gtsam::ExpressionFactorGraph graph;
  Double_ phase_expr = Double_(PhaseKey(phase));
  for (auto &&joint : robot.joints()) {
    int j = joint->getID();
    Double_ q0_expr = Double_(JointAngleKey(j, t));
    Double_ q1_expr = Double_(JointAngleKey(j, t + 1));
    Double_ v0_expr = Double_(JointVelKey(j, t));
    Double_ v1_expr = Double_(JointVelKey(j, t + 1));
    Double_ a0_expr = Double_(JointAccelKey(j, t));
    Double_ a1_expr = Double_(JointAccelKey(j, t + 1));

    if (collocation == CollocationScheme::Euler) {
      Double_ v0dt(multDouble, phase_expr, v0_expr);
      Double_ a0dt(multDouble, phase_expr, a0_expr);
      graph.addExpressionFactor(q0_expr + v0dt - q1_expr, 0.0,
                                opt_.q_col_cost_model);
      graph.addExpressionFactor(v0_expr + a0dt - v1_expr, 0.0,
                                opt_.v_col_cost_model);
    } else if (collocation == CollocationScheme::Trapezoidal) {
      Double_ v0dt(multDouble, phase_expr, v0_expr);
      Double_ a0dt(multDouble, phase_expr, a0_expr);
      Double_ v1dt(multDouble, phase_expr, v1_expr);
      Double_ a1dt(multDouble, phase_expr, a1_expr);
      graph.addExpressionFactor(q0_expr + 0.5 * v0dt + 0.5 * v1dt - q1_expr,
                                0.0, opt_.q_col_cost_model);
      graph.addExpressionFactor(v0_expr + 0.5 * a0dt + 0.5 * a1dt - v1_expr,
                                0.0, opt_.v_col_cost_model);
    } else {
      throw std::runtime_error(
          "runge-kutta and hermite-simpson not implemented yet");
    }
  }
  NonlinearFactorGraph nonlinear_graph;
  nonlinear_graph.add(graph);
  return nonlinear_graph;
}

gtsam::NonlinearFactorGraph DynamicsGraph::forwardDynamicsPriors(
    const Robot &robot, const int t, const gtsam::Vector &joint_angles,
    const gtsam::Vector &joint_vels, const gtsam::Vector &torques) const {
  gtsam::NonlinearFactorGraph graph;
  auto joints = robot.joints();
  for (int idx = 0; idx < robot.numJoints(); idx++) {
    auto joint = joints.at(idx);
    int j = joint->getID();
    graph.add(gtsam::PriorFactor<double>(JointAngleKey(j, t), joint_angles(idx),
                                         opt_.prior_q_cost_model));
    graph.add(gtsam::PriorFactor<double>(JointVelKey(j, t), joint_vels(idx),
                                         opt_.prior_qv_cost_model));
    graph.add(gtsam::PriorFactor<double>(TorqueKey(j, t), torques(idx),
                                         opt_.prior_t_cost_model));
  }
  return graph;
}

gtsam::NonlinearFactorGraph DynamicsGraph::inverseDynamicsPriors(
    const Robot &robot, const int t, const gtsam::Vector &joint_angles,
    const gtsam::Vector &joint_vels, const gtsam::Vector &joint_accels) const {
  gtsam::NonlinearFactorGraph graph;
  auto joints = robot.joints();
  for (int idx = 0; idx < robot.numJoints(); idx++) {
    auto joint = joints[idx];
    int j = joint->getID();
    graph.add(gtsam::PriorFactor<double>(JointAngleKey(j, t), joint_angles[idx],
                                         opt_.prior_q_cost_model));
    graph.add(gtsam::PriorFactor<double>(JointVelKey(j, t), joint_vels[idx],
                                         opt_.prior_qv_cost_model));
    graph.add(gtsam::PriorFactor<double>(JointAccelKey(j, t), joint_accels[idx],
                                         opt_.prior_qa_cost_model));
  }
  return graph;
}

gtsam::NonlinearFactorGraph DynamicsGraph::forwardDynamicsPriors(
    const Robot &robot, const int t, const JointValues &joint_angles,
    const JointValues &joint_vels, const JointValues &torques) const {
  gtsam::NonlinearFactorGraph graph;
  auto joints = robot.joints();
  for (auto joint : joints) {
    int j = joint->getID();
    std::string name = joint->name();
    graph.add(gtsam::PriorFactor<double>(
        JointAngleKey(j, t), joint_angles.at(name), opt_.prior_q_cost_model));
    graph.add(gtsam::PriorFactor<double>(JointVelKey(j, t), joint_vels.at(name),
                                         opt_.prior_qv_cost_model));
    graph.add(gtsam::PriorFactor<double>(TorqueKey(j, t), torques.at(name),
                                         opt_.prior_t_cost_model));
  }
  return graph;
}

gtsam::NonlinearFactorGraph DynamicsGraph::trajectoryFDPriors(
    const Robot &robot, const int num_steps, const gtsam::Vector &joint_angles,
    const gtsam::Vector &joint_vels,
    const std::vector<gtsam::Vector> &torques_seq) const {
  gtsam::NonlinearFactorGraph graph;
  auto joints = robot.joints();
  for (int idx = 0; idx < robot.numJoints(); idx++) {
    int j = joints[idx]->getID();
    graph.add(gtsam::PriorFactor<double>(JointAngleKey(j, 0), joint_angles[idx],
                                         opt_.prior_q_cost_model));
    graph.add(gtsam::PriorFactor<double>(JointVelKey(j, 0), joint_vels[idx],
                                         opt_.prior_qv_cost_model));
  }
  for (int t = 0; t <= num_steps; t++) {
    for (int idx = 0; idx < robot.numJoints(); idx++) {
      int j = joints[idx]->getID();
      graph.add(gtsam::PriorFactor<double>(TorqueKey(j, t), torques_seq[t][idx],
                                           opt_.prior_t_cost_model));
    }
  }

  return graph;
}

gtsam::NonlinearFactorGraph DynamicsGraph::jointLimitFactors(
    const Robot &robot, const int t) const {
  return robot.jointLimitFactors(t, opt_);
}

gtsam::NonlinearFactorGraph DynamicsGraph::targetAngleFactors(
    const Robot &robot, const int t, const std::string &joint_name,
    const double target_angle) const {
  NonlinearFactorGraph graph;
  int j = robot.getJointByName(joint_name)->getID();
  graph.add(gtsam::PriorFactor<double>(JointAngleKey(j, t), target_angle,
                                       opt_.prior_q_cost_model));
  return graph;
}

gtsam::NonlinearFactorGraph DynamicsGraph::targetPoseFactors(
    const Robot &robot, const int t, const std::string &link_name,
    const gtsam::Pose3 &target_pose) const {
  NonlinearFactorGraph graph;
  int i = robot.getLinkByName(link_name)->getID();
  graph.add(gtsam::PriorFactor<gtsam::Pose3>(PoseKey(i, t), target_pose,
                                             opt_.bp_cost_model));
  return graph;
}

gtsam::Vector DynamicsGraph::jointAccels(const Robot &robot,
                                         const gtsam::Values &result,
                                         const int t) {
  gtsam::Vector joint_accels = gtsam::Vector::Zero(robot.numJoints());
  auto joints = robot.joints();
  for (int idx = 0; idx < robot.numJoints(); idx++) {
    auto joint = joints[idx];
    int j = joint->getID();
    joint_accels[idx] = result.atDouble(JointAccelKey(j, t));
  }
  return joint_accels;
}

gtsam::Vector DynamicsGraph::jointVels(const Robot &robot,
                                       const gtsam::Values &result,
                                       const int t) {
  gtsam::Vector joint_vels = gtsam::Vector::Zero(robot.numJoints());
  auto joints = robot.joints();
  for (int idx = 0; idx < robot.numJoints(); idx++) {
    auto joint = joints[idx];
    int j = joint->getID();
    joint_vels[idx] = result.atDouble(JointVelKey(j, t));
  }
  return joint_vels;
}

gtsam::Vector DynamicsGraph::jointAngles(const Robot &robot,
                                         const gtsam::Values &result,
                                         const int t) {
  gtsam::Vector joint_angles = gtsam::Vector::Zero(robot.numJoints());
  auto joints = robot.joints();
  for (int idx = 0; idx < robot.numJoints(); idx++) {
    auto joint = joints[idx];
    int j = joint->getID();
    joint_angles[idx] = result.atDouble(JointAngleKey(j, t));
  }
  return joint_angles;
}

gtsam::Vector DynamicsGraph::jointTorques(const Robot &robot,
                                          const gtsam::Values &result,
                                          const int t) {
  gtsam::Vector joint_torques = gtsam::Vector::Zero(robot.numJoints());
  auto joints = robot.joints();
  for (int idx = 0; idx < robot.numJoints(); idx++) {
    auto joint = joints[idx];
    int j = joint->getID();
    joint_torques[idx] = result.atDouble(TorqueKey(j, t));
  }
  return joint_torques;
}

JointValues DynamicsGraph::jointAccelsMap(const Robot &robot,
                                          const gtsam::Values &result,
                                          const int t) {
  JointValues joint_accels;
  for (JointSharedPtr joint : robot.joints()) {
    int j = joint->getID();
    std::string name = joint->name();
    joint_accels[name] = result.atDouble(JointAccelKey(j, t));
  }
  return joint_accels;
}

JointValues DynamicsGraph::jointVelsMap(const Robot &robot,
                                        const gtsam::Values &result,
                                        const int t) {
  JointValues joint_vels;
  for (JointSharedPtr joint : robot.joints()) {
    int j = joint->getID();
    std::string name = joint->name();
    joint_vels[name] = result.atDouble(JointVelKey(j, t));
  }
  return joint_vels;
}

JointValues DynamicsGraph::jointAnglesMap(const Robot &robot,
                                          const gtsam::Values &result,
                                          const int t) {
  JointValues joint_angles;
  for (JointSharedPtr joint : robot.joints()) {
    int j = joint->getID();
    std::string name = joint->name();
    joint_angles[name] = result.atDouble(JointAngleKey(j, t));
  }
  return joint_angles;
}

JointValues DynamicsGraph::jointTorquesMap(const Robot &robot,
                                           const gtsam::Values &result,
                                           const int t) {
  JointValues joint_torques;
  for (JointSharedPtr joint : robot.joints()) {
    int j = joint->getID();
    std::string name = joint->name();
    joint_torques[name] = result.atDouble(TorqueKey(j, t));
  }
  return joint_torques;
}

void printKey(const gtsam::Key &key) {
  auto symb = DynamicsSymbol(key);
  std::cout << (std::string)(symb) << "\t";
}

// print the factors of the factor graph
void DynamicsGraph::printValues(const gtsam::Values &values) {
  std::cout << "values:\n";
  for (auto &key : values.keys()) {
    printKey(key);
    std::cout << "\n";
    values.at(key).print();
    std::cout << "\n";
  }
}

// print the factors of the factor graph
void DynamicsGraph::printGraph(const gtsam::NonlinearFactorGraph &graph) {
  std::cout << "graph:\n";
  for (auto &factor : graph) {
    for (auto &key : factor->keys()) {
      printKey(key);
    }
    std::cout << "\n";
  }
}

// using radial location to locate the variables
gtsam::Vector3 radial_location(double r, double i, int n) {
  double theta = M_PI * 2 / n * i;
  double x = r * cos(theta);
  double y = r * sin(theta);
  return (gtsam::Vector(3) << x, y, 0).finished();
}

// using radial location to locate the variables
gtsam::Vector3 corner_location(double r, double j, int n) {
  double theta = M_PI * 2 / n * (j + 0.5);
  double x = r * cos(theta);
  double y = r * sin(theta);
  return (gtsam::Vector(3) << x, y, 0).finished();
}

JsonSaver::LocationType get_locations(const Robot &robot, const int t,
                                      bool radial) {
  JsonSaver::LocationType locations;

  if (radial) {
    int n = robot.numLinks();
    for (auto &link : robot.links()) {
      int i = link->getID();
      locations[PoseKey(i, t)] = radial_location(2, i, n);
      locations[TwistKey(i, t)] = radial_location(3, i, n);
      locations[TwistAccelKey(i, t)] = radial_location(4, i, n);
    }

    for (auto &joint : robot.joints()) {
      int j = joint->getID();
      locations[JointAngleKey(j, t)] = corner_location(2.5, j, n);
      locations[JointVelKey(j, t)] = corner_location(3.5, j, n);
      locations[JointAccelKey(j, t)] = corner_location(4.5, j, n);
      locations[TorqueKey(j, t)] = corner_location(6, j, n);
      int i1 = joint->parentID();
      int i2 = joint->childID();
      locations[WrenchKey(i1, j, t)] = corner_location(5.5, j - 0.25, n);
      locations[WrenchKey(i2, j, t)] = corner_location(5.5, j + 0.25, n);
    }
  } else {
    for (auto &link : robot.links()) {
      int i = link->getID();
      locations[PoseKey(i, t)] = (gtsam::Vector(3) << i, 0, 0).finished();
      locations[TwistKey(i, t)] = (gtsam::Vector(3) << i, 1, 0).finished();
      locations[TwistAccelKey(i, t)] = (gtsam::Vector(3) << i, 2, 0).finished();
    }

    for (auto &joint : robot.joints()) {
      int j = joint->getID();
      locations[JointAngleKey(j, t)] =
          (gtsam::Vector(3) << j + 0.5, 0.5, 0).finished();
      locations[JointVelKey(j, t)] =
          (gtsam::Vector(3) << j + 0.5, 1.5, 0).finished();
      locations[JointAccelKey(j, t)] =
          (gtsam::Vector(3) << j + 0.5, 2.5, 0).finished();
      int i1 = joint->parentID();
      int i2 = joint->childID();
      locations[WrenchKey(i1, j, t)] =
          (gtsam::Vector(3) << j + 0.25, 3.5, 0).finished();
      locations[WrenchKey(i2, j, t)] =
          (gtsam::Vector(3) << j + 0.75, 3.5, 0).finished();
      locations[TorqueKey(j, t)] =
          (gtsam::Vector(3) << j + 0.5, 4.5, 0).finished();
    }
  }
  return locations;
}

void DynamicsGraph::saveGraph(const std::string &file_path,
                              const gtsam::NonlinearFactorGraph &graph,
                              const gtsam::Values &values, const Robot &robot,
                              const int t, bool radial) {
  std::ofstream json_file;
  json_file.open(file_path);
  JsonSaver::LocationType locations = get_locations(robot, t, radial);
  JsonSaver::SaveFactorGraph(graph, json_file, values, locations);
  json_file.close();
}

void DynamicsGraph::saveGraphMultiSteps(
    const std::string &file_path, const gtsam::NonlinearFactorGraph &graph,
    const gtsam::Values &values, const Robot &robot, const int num_steps,
    bool radial) {
  std::ofstream json_file;
  json_file.open(file_path);
  JsonSaver::LocationType locations;

  for (int t = 0; t <= num_steps; t++) {
    JsonSaver::LocationType locations_t = get_locations(robot, t, radial);
    gtsam::Vector offset = (gtsam::Vector(3) << 20.0 * t, 0, 0).finished();
    for (auto it = locations_t.begin(); it != locations_t.end(); it++) {
      auto key = it->first;
      locations_t[key] = locations_t[key] + offset;
    }
    locations.insert(locations_t.begin(), locations_t.end());
  }

  JsonSaver::SaveFactorGraph(graph, json_file, values, locations);
  json_file.close();
}

/* classify the variables into different clusters */
typedef std::pair<std::string, int> ClusterInfo;

inline ClusterInfo getCluster(const gtsam::Key &key) {
  const DynamicsSymbol symb(key);
  const std::string label = symb.label();
  const int t = symb.time();
  if (label == "q" || label == "p") {
    return ClusterInfo("q", t);
  }
  if (label == "v" || label == "V") {
    return ClusterInfo("v", t);
  }
  if (label == "a" || label == "A") {
    return ClusterInfo("a", t);
  }
  if (label == "T" || label == "F") {
    return ClusterInfo("f", t);
  }
  if (label == "ti" || label == "Pi") {
    return ClusterInfo("s", t);
  }
  return ClusterInfo("o", t);
}

void DynamicsGraph::saveGraphTraj(const std::string &file_path,
                                  const gtsam::NonlinearFactorGraph &graph,
                                  const gtsam::Values &values,
                                  const int num_steps) {
  std::map<std::string, gtsam::Values> clustered_values;
  std::map<std::string, gtsam::NonlinearFactorGraph> clustered_graphs;

  // cluster the values
  for (const auto &key : values.keys()) {
    ClusterInfo cluster_info = getCluster(key);
    int t = cluster_info.second;
    std::string category = cluster_info.first;
    std::string cluster_name = category + std::to_string(t);
    if (category == "s") {
      cluster_name = "control";
    }
    if (clustered_values.find(cluster_name) == clustered_values.end()) {
      clustered_values[cluster_name] = gtsam::Values();
    }
    clustered_values[cluster_name].insert(key, values.at(key));
  }

  // cluster the factors
  for (const auto &factor : graph) {
    std::set<int> time_steps;
    std::set<std::string> v_categories;
    for (gtsam::Key key : factor->keys()) {
      ClusterInfo cluster_info = getCluster(key);
      v_categories.insert(cluster_info.first);
      if (cluster_info.first != "s") {
        time_steps.insert(cluster_info.second);
      }
    }
    std::string cluster_name;
    int t = *std::min_element(time_steps.begin(), time_steps.end());

    if (time_steps.size() == 2) {  // collocation factors
      if (v_categories.find("q") != v_categories.end()) {
        cluster_name = "cQ" + std::to_string(t) + "_" + std::to_string(t + 1);
      } else {
        cluster_name = "cV" + std::to_string(t) + "_" + std::to_string(t + 1);
      }
    } else if (time_steps.size() == 1) {
      if (v_categories.find("o") != v_categories.end()) {
        cluster_name = "O" + std::to_string(t);
      } else if (v_categories.find("f") != v_categories.end()) {
        cluster_name = "F" + std::to_string(t);
      } else if (v_categories.find("a") != v_categories.end()) {
        cluster_name = "A" + std::to_string(t);
      } else if (v_categories.find("v") != v_categories.end()) {
        cluster_name = "V" + std::to_string(t);
      } else if (v_categories.find("q") != v_categories.end()) {
        cluster_name = "Q" + std::to_string(t);
      } else {
        cluster_name = "S";
      }
    } else {
      cluster_name = "S";
    }
    if (clustered_graphs.find(cluster_name) == clustered_graphs.end()) {
      clustered_graphs[cluster_name] = gtsam::NonlinearFactorGraph();
    }
    clustered_graphs[cluster_name].add(factor);
  }

  // specify locations
  JsonSaver::StrLocationType locations;
  for (int t = 0; t <= num_steps; t++) {
    locations["q" + std::to_string(t)] =
        (gtsam::Vector(3) << t, 0, 0).finished();
    locations["v" + std::to_string(t)] =
        (gtsam::Vector(3) << t, 1, 0).finished();
    locations["a" + std::to_string(t)] =
        (gtsam::Vector(3) << t, 2, 0).finished();
    locations["f" + std::to_string(t)] =
        (gtsam::Vector(3) << t, 3, 0).finished();
    locations["o" + std::to_string(t)] =
        (gtsam::Vector(3) << t, 4, 0).finished();
    locations['V' + std::to_string(t)] =
        (gtsam::Vector(3) << t, 0.5, 0).finished();
    locations['A' + std::to_string(t)] =
        (gtsam::Vector(3) << t, 1.5, 0).finished();
    locations['F' + std::to_string(t)] =
        (gtsam::Vector(3) << t, 2.5, 0).finished();
  }

  // save to file
  std::ofstream json_file;
  json_file.open(file_path);
  JsonSaver::SaveClusteredGraph(json_file, clustered_graphs, clustered_values,
                                values, locations);
  json_file.close();
}

}  // namespace gtdynamics<|MERGE_RESOLUTION|>--- conflicted
+++ resolved
@@ -225,13 +225,8 @@
 
         ContactKinematicsPoseFactor contact_pose_factor(
             PoseKey(i, t), opt_.cp_cost_model,
-<<<<<<< HEAD
-            gtsam::Pose3(gtsam::Rot3(), -contact_point.point), gravity_,
-            contact_point.height);
-=======
-            gtsam::Pose3(gtsam::Rot3(), -contact_point.second.contact_point), gravity_,
-            contact_point.second.contact_height);
->>>>>>> 2226a81f
+            gtsam::Pose3(gtsam::Rot3(), -contact_point.second.point), gravity_,
+            contact_point.second.height);
         graph.add(contact_pose_factor);
       }
     }
@@ -256,11 +251,7 @@
 
         ContactKinematicsTwistFactor contact_twist_factor(
             TwistKey(i, t), opt_.cv_cost_model,
-<<<<<<< HEAD
-            gtsam::Pose3(gtsam::Rot3(), -contact_point.point));
-=======
-            gtsam::Pose3(gtsam::Rot3(), -contact_point.second.contact_point));
->>>>>>> 2226a81f
+            gtsam::Pose3(gtsam::Rot3(), -contact_point.second.point));
         graph.add(contact_twist_factor);
       }
     }
@@ -286,11 +277,7 @@
 
         ContactKinematicsAccelFactor contact_accel_factor(
             TwistAccelKey(i, t), opt_.ca_cost_model,
-<<<<<<< HEAD
-            gtsam::Pose3(gtsam::Rot3(), -contact_point.point));
-=======
-            gtsam::Pose3(gtsam::Rot3(), -contact_point.second.contact_point));
->>>>>>> 2226a81f
+            gtsam::Pose3(gtsam::Rot3(), -contact_point.second.point));
         graph.add(contact_accel_factor);
       }
     }
@@ -333,30 +320,17 @@
         for (auto &&contact_point : *contact_points) {
           if (contact_point.first != link->name()) continue;
 
-<<<<<<< HEAD
-          wrenches.push_back(ContactWrenchKey(i, contact_point.id, t));
+          wrenches.push_back(ContactWrenchKey(i, contact_point.second.id, t));
 
           // Add contact dynamics constraints.
           graph.add(ContactDynamicsFrictionConeFactor(
-              PoseKey(i, t), ContactWrenchKey(i, contact_point.id, t),
+              PoseKey(i, t), ContactWrenchKey(i, contact_point.second.id, t),
               opt_.cfriction_cost_model, mu_, gravity_));
 
           graph.add(ContactDynamicsMomentFactor(
-              ContactWrenchKey(i, contact_point.id, t), opt_.cm_cost_model,
-              gtsam::Pose3(gtsam::Rot3(), -contact_point.point)));
-=======
-          wrenches.push_back(ContactWrenchKey(i, contact_point.second.contact_id, t));
-
-          // Add contact dynamics constraints.
-          graph.add(ContactDynamicsFrictionConeFactor(
-              PoseKey(i, t), ContactWrenchKey(i, contact_point.second.contact_id, t),
-              opt_.cfriction_cost_model, mu_, gravity_));
-
-          graph.add(ContactDynamicsMomentFactor(
-              ContactWrenchKey(i, contact_point.second.contact_id, t),
+              ContactWrenchKey(i, contact_point.second.id, t),
               opt_.cm_cost_model,
-              gtsam::Pose3(gtsam::Rot3(), -contact_point.second.contact_point)));
->>>>>>> 2226a81f
+              gtsam::Pose3(gtsam::Rot3(), -contact_point.second.point)));
         }
       }
 
