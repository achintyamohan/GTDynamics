--- conflicted
+++ resolved
@@ -277,7 +277,6 @@
           wrenches.push_back(ContactWrenchKey(i, contact_point.contact_id, t));
 
           // Add contact dynamics constraints.
-<<<<<<< HEAD
           gtsam::Vector3 gravity_;
           if (gravity)
             gravity_ = *gravity;
@@ -290,8 +289,6 @@
           else
             mu_ = DEFAULT_MU;
 
-=======
->>>>>>> fd53b2e0
           graph.add(ContactDynamicsFrictionConeFactor(
               PoseKey(i, t), ContactWrenchKey(i, contact_point.contact_id, t),
               opt_.cfriction_cost_model, mu_, gravity_));
