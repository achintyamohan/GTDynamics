--- conflicted
+++ resolved
@@ -69,39 +69,6 @@
   /// default constructor
   OptimizerSetting();
 
-<<<<<<< HEAD
-  //Constructor
-  OptimizerSetting(const double& sigma_dynamics)
-    : bp_cost_model(gtsam::noiseModel::Isotropic::Sigma(6, sigma_dynamics)),
-      bv_cost_model(gtsam::noiseModel::Isotropic::Sigma(6, sigma_dynamics)),
-      ba_cost_model(gtsam::noiseModel::Isotropic::Sigma(6, sigma_dynamics)),
-      p_cost_model(gtsam::noiseModel::Isotropic::Sigma(6, sigma_dynamics)),
-      v_cost_model(gtsam::noiseModel::Isotropic::Sigma(6, sigma_dynamics)),
-      a_cost_model(gtsam::noiseModel::Isotropic::Sigma(6, sigma_dynamics)),
-      linear_a_cost_model(gtsam::noiseModel::Isotropic::Sigma(6, 0.001)),
-      f_cost_model(gtsam::noiseModel::Isotropic::Sigma(6, sigma_dynamics)),
-      linear_f_cost_model(gtsam::noiseModel::Isotropic::Sigma(6, 0.001)),
-      fa_cost_model(gtsam::noiseModel::Isotropic::Sigma(6, sigma_dynamics)),
-      t_cost_model(gtsam::noiseModel::Isotropic::Sigma(1, sigma_dynamics)),
-      linear_t_cost_model(gtsam::noiseModel::Isotropic::Sigma(1, 0.001)),
-      cp_cost_model(gtsam::noiseModel::Isotropic::Sigma(1, sigma_dynamics)),
-      cfriction_cost_model(gtsam::noiseModel::Isotropic::Sigma(1, sigma_dynamics)),
-      cv_cost_model(gtsam::noiseModel::Isotropic::Sigma(3, sigma_dynamics)),
-      ca_cost_model(gtsam::noiseModel::Isotropic::Sigma(3, sigma_dynamics)),
-      cm_cost_model(gtsam::noiseModel::Isotropic::Sigma(3, 0.001)),
-      planar_cost_model(gtsam::noiseModel::Isotropic::Sigma(3, sigma_dynamics)),
-      linear_planar_cost_model(gtsam::noiseModel::Isotropic::Sigma(3, 0.001)),
-      prior_q_cost_model(gtsam::noiseModel::Isotropic::Sigma(1, sigma_dynamics)),
-      prior_qv_cost_model(gtsam::noiseModel::Isotropic::Sigma(1, sigma_dynamics)),
-      prior_qa_cost_model(gtsam::noiseModel::Isotropic::Sigma(1, sigma_dynamics)),
-      prior_t_cost_model(gtsam::noiseModel::Isotropic::Sigma(1, sigma_dynamics)),
-      q_col_cost_model(gtsam::noiseModel::Isotropic::Sigma(1, sigma_dynamics)),
-      v_col_cost_model(gtsam::noiseModel::Isotropic::Sigma(1, sigma_dynamics)),
-      time_cost_model(gtsam::noiseModel::Isotropic::Sigma(1, sigma_dynamics)),
-      jl_cost_model(gtsam::noiseModel::Isotropic::Sigma(1, 0.001)),
-      rel_thresh(1e-2),
-      max_iter(50) {}
-=======
   //TODO: Make this accept an object like OptimizerParams.
   /**
    * Constructor which accepts various noise sigma values.
@@ -155,7 +122,6 @@
         jl_cost_model(gtsam::noiseModel::Isotropic::Sigma(1, sigma_joint)),
         rel_thresh(1e-2),
         max_iter(50) {}
->>>>>>> 50cee31d
 
   // default destructor
   ~OptimizerSetting() {}
