--- conflicted
+++ resolved
@@ -31,32 +31,19 @@
       p_cost_model,              // pose factor
       v_cost_model,              // twist factor
       a_cost_model,              // acceleration factor
-<<<<<<< HEAD
       linear_a_cost_model,       // linear acceleration factor
       f_cost_model,              // wrench equivalence factor
       linear_f_cost_model,       // linear wrench equivalence factor
       fa_cost_model,             // wrench factor
       t_cost_model,              // torque factor
       linear_t_cost_model,       // linear torque factor
-=======
-      linear_a_cost_model,       //
-      f_cost_model,              // wrench equivalence factor
-      linear_f_cost_model,       //
-      fa_cost_model,             // wrench factor
-      t_cost_model,              // torque factor
-      linear_t_cost_model,       //
->>>>>>> 2226a81f
       cp_cost_model,             // contact pose
       cfriction_cost_model,      // contact friction cone
       cv_cost_model,             // contact twist
       ca_cost_model,             // contact acceleration
       cm_cost_model,             // contact moment
       planar_cost_model,         // planar factor
-<<<<<<< HEAD
       linear_planar_cost_model,  // linear planar factor
-=======
-      linear_planar_cost_model,  //
->>>>>>> 2226a81f
       prior_q_cost_model,        // joint angle prior factor
       prior_qv_cost_model,       // joint velocity prior factor
       prior_qa_cost_model,       // joint acceleration prior factor
