/* ----------------------------------------------------------------------------
 * GTDynamics Copyright 2020, Georgia Tech Research Corporation,
 * Atlanta, Georgia 30332-0415
 * All Rights Reserved
 * See LICENSE for the license information
 * -------------------------------------------------------------------------- */

/**
 * @file  WalkCycle.cpp
 * @brief Class to store walk cycle.
 * @author: Disha Das, Varun Agrawal, Frank Dellaert
 */

#include <gtdynamics/factors/ObjectiveFactors.h>
#include <gtdynamics/utils/WalkCycle.h>

namespace gtdynamics {

using gtsam::NonlinearFactorGraph;
using gtsam::Point3;
using std::string;

std::ostream &operator<<(std::ostream &os, const WalkCycle &walk_cycle) {
  os << "[\n";
  for (auto &&phase : walk_cycle.phases()) {
    os << phase << ",\n";
  }
  os << "]";
  return os;
}

void WalkCycle::print(const string &s) const {
  std::cout << (s.empty() ? s : s + " ") << *this << std::endl;
}

std::map<string, Point3> WalkCycle::initContactPointGoal(
    const Robot &robot) const {
  std::map<string, Point3> cp_goals;

  // Go over all phases, and all contact points
  for (auto &&phase : phases_) {
    for (auto &&kv : phase.contactPoints()) {
      auto link_name = kv.first;
      // If no goal set yet, add it here
      if (cp_goals.count(link_name) == 0) {
        LinkSharedPtr link = robot.link(link_name);
        auto foot_w = link->wTcom().transformFrom(kv.second.point);
        cp_goals.emplace(link_name, foot_w);
      }
    }
  }

  return cp_goals;
}

std::vector<string> WalkCycle::swingLinks(size_t p) const {
  std::vector<string> phase_swing_links;
  const Phase &phase = this->phase(p);
  for (auto &&kv : contact_points_) {
    const string &name = kv.first;
    if (!phase.hasContact(name)) {
      phase_swing_links.push_back(name);
    }
  }
  return phase_swing_links;
}

<<<<<<< HEAD
NonlinearFactorGraph WalkCycle::contactLinkObjectives(
    const Point3 &step, const gtsam::SharedNoiseModel &cost_model,
    const Robot &robot, size_t k_start,
=======
NonlinearFactorGraph WalkCycle::contactPointObjectives(
    const Robot &robot, const gtsam::SharedNoiseModel &cost_model,
    const Point3 &step, size_t k_start,
>>>>>>> 388d080c
    std::map<string, Point3> *cp_goals) const {
  NonlinearFactorGraph factors;

  for (const Phase &phase : phases_) {
    // Ask the Phase instance to anchor the stance legs
    factors.add(phase.contactPointObjectives(contact_points_, step, cost_model,
                                            robot, k_start, cp_goals));

    // update the start time step for the next phase
    k_start += phase.numTimeSteps();
  }

  return factors;
}

}  // namespace gtdynamics<|MERGE_RESOLUTION|>--- conflicted
+++ resolved
@@ -65,15 +65,9 @@
   return phase_swing_links;
 }
 
-<<<<<<< HEAD
-NonlinearFactorGraph WalkCycle::contactLinkObjectives(
+NonlinearFactorGraph WalkCycle::contactPointObjectives(
     const Point3 &step, const gtsam::SharedNoiseModel &cost_model,
     const Robot &robot, size_t k_start,
-=======
-NonlinearFactorGraph WalkCycle::contactPointObjectives(
-    const Robot &robot, const gtsam::SharedNoiseModel &cost_model,
-    const Point3 &step, size_t k_start,
->>>>>>> 388d080c
     std::map<string, Point3> *cp_goals) const {
   NonlinearFactorGraph factors;
 
