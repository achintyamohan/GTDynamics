--- conflicted
+++ resolved
@@ -111,15 +111,9 @@
    * @param[in] k_start Factors are added at this time step
    * @param[inout] cp_goals either stance goal or start of swing (updated)
    */
-<<<<<<< HEAD
-  gtsam::NonlinearFactorGraph contactLinkObjectives(
+  gtsam::NonlinearFactorGraph contactPointObjectives(
       const gtsam::Point3& step, const gtsam::SharedNoiseModel& cost_model,
       const Robot& robot, size_t k_start,
-=======
-  gtsam::NonlinearFactorGraph contactPointObjectives(
-      const Robot& robot, const gtsam::SharedNoiseModel& cost_model,
-      const gtsam::Point3& step, size_t k_start,
->>>>>>> 388d080c
       std::map<std::string, gtsam::Point3>* cp_goals) const;
 };
 }  // namespace gtdynamics