--- conflicted
+++ resolved
@@ -81,20 +81,13 @@
 }
 
 NonlinearFactorGraph Trajectory::contactPointObjectives(
-    const Robot &robot, const SharedNoiseModel &cost_model,
-    const Point3 &step, const ContactAdjustments &contact_adjustments) const {
+    const Robot &robot, const SharedNoiseModel &cost_model, const Point3 &step,
+    double ground_height) const {
   NonlinearFactorGraph factors;
 
-<<<<<<< HEAD
-  // Initials contact point goal.
-  // TODO(frank): #179 make sure height is handled correctly.
-  ContactGoals cp_goals =
-      walk_cycle_.initContactPointGoal(robot, contact_adjustments);
-=======
   // Initialize contact point goals.
-  Phase::ContactPointGoals cp_goals =
+  ContactPointGoals cp_goals =
       walk_cycle_.initContactPointGoal(robot, ground_height);
->>>>>>> 5580843c
 
   size_t k_start = 0;
   for (int w = 0; w < repeat_; w++) {
