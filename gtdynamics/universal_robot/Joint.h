--- conflicted
+++ resolved
@@ -50,19 +50,10 @@
   return DynamicsSymbol::JointSymbol("T", j, t);
 }
 
-/** joint effort types
- * Actuated: motor powered
- * Unactuated: not powered, free to move, exert zero torque
- * Impedance: with spring resistance
- */
-enum JointEffortType { Actuated, Unactuated, Impedance };
-
 /**
  * @class Joint is the base class for a joint connecting two Link objects.
  */
 class Joint : public std::enable_shared_from_this<Joint> {
-<<<<<<< HEAD
-=======
  public:
   /** joint effort types
    * Actuated: motor powered
@@ -71,7 +62,12 @@
    */
   enum EffortType { Actuated, Unactuated, Impedance };
 
-  enum Type : char { Revolute = 'R', Prismatic = 'P', Screw = 'C' };
+  enum Type : char {
+    Revolute = 'R',
+    Prismatic = 'P',
+    Screw = 'C',
+    ScrewAxis = 'A'
+  };
 
   /**
    * This struct contains information for scalar limits.
@@ -103,7 +99,6 @@
     double spring_coefficient = 0.0;
   };
 
->>>>>>> e670388a
  protected:
   using Pose3 = gtsam::Pose3;
 
@@ -167,14 +162,9 @@
    * @param[in] parent_link  Shared pointer to the parent Link.
    * @param[in] child_link   Shared pointer to the child Link.
    */
-<<<<<<< HEAD
-  Joint(const std::string &name, const Pose3 &wTj,
-        const LinkSharedPtr &parent_link, const LinkSharedPtr &child_link)
-=======
   Joint(const std::string &name, const gtsam::Pose3 &wTj,
         const LinkSharedPtr &parent_link, const LinkSharedPtr &child_link,
         const Parameters &parameters)
->>>>>>> e670388a
       : name_(name),
         wTj_(wTj),
         parent_link_(parent_link),
@@ -242,26 +232,10 @@
    * @{
    */
 
-<<<<<<< HEAD
-=======
   /// Abstract method: Return joint type for use in reconstructing robot from
   /// Parameters.
   virtual Type type() const = 0;
 
-  /// Abstract method. Return the transform from this link com to the other link
-  /// com frame
-  virtual gtsam::Pose3 transformFrom(
-      const LinkSharedPtr& link,
-      boost::optional<double> q = boost::none) const = 0;
-
-  /// Abstract method. Return the twist of the other link given this link's
-  /// twist and joint angle.
-  virtual gtsam::Vector6 transformTwistFrom(
-      const LinkSharedPtr& link, boost::optional<double> q = boost::none,
-      boost::optional<double> q_dot = boost::none,
-      boost::optional<gtsam::Vector6> this_twist = boost::none) const = 0;
-
->>>>>>> e670388a
   /// Abstract method. Return the transform from the other link com to this link
   /// com frame given a Values object containing this joint's angle Value
   virtual Pose3 transformTo(
