/* ----------------------------------------------------------------------------
 * GTDynamics Copyright 2020, Georgia Tech Research Corporation,
 * Atlanta, Georgia 30332-0415
 * All Rights Reserved
 * See LICENSE for the license information
 * -------------------------------------------------------------------------- */

/**
 * @file  Joint.h
 * @brief Abstract representation of a robot joint.
 * @Author: Frank Dellaert, Mandy Xie, Alejandro Escontrela, Yetong Zhang
 */

#ifndef GTDYNAMICS_UNIVERSAL_ROBOT_JOINT_H_
#define GTDYNAMICS_UNIVERSAL_ROBOT_JOINT_H_

#include <gtsam/linear/GaussianFactorGraph.h>
#include <gtsam/nonlinear/NonlinearFactorGraph.h>

#include <map>
#include <memory>
#include <string>
#include <vector>

#include "gtdynamics/dynamics/OptimizerSetting.h"
#include "gtdynamics/universal_robot/Link.h"
#include "gtdynamics/universal_robot/RobotTypes.h"

namespace gtdynamics {

// TODO(aescontrela): Make toString method to display joint info.

/* Shorthand for q_j_t, for j-th joint angle at time t. */
inline gtsam::LabeledSymbol JointAngleKey(int j, int t) {
  return gtsam::LabeledSymbol('q', j, t);
}

/* Shorthand for v_j_t, for j-th joint velocity at time t. */
inline gtsam::LabeledSymbol JointVelKey(int j, int t) {
  return gtsam::LabeledSymbol('v', j, t);
}

/* Shorthand for a_j_t, for j-th joint acceleration at time t. */
inline gtsam::LabeledSymbol JointAccelKey(int j, int t) {
  return gtsam::LabeledSymbol('a', j, t);
}

/* Shorthand for T_j_t, for torque on the j-th joint at time t. */
inline gtsam::LabeledSymbol TorqueKey(int j, int t) {
  return gtsam::LabeledSymbol('T', j, t);
}

/**
 * Joint is the base class for a joint connecting two Link objects.
 */
class Joint : public std::enable_shared_from_this<Joint> {
 public:
  /** joint effort types
   * Actuated: motor powered
   * Unactuated: not powered, free to move, exert zero torque
   * Impedance: with spring resistance
   */
  enum JointEffortType { Actuated, Unactuated, Impedance };

  /**
   * JointParams contains all parameters to construct a joint
   */
  struct Params {
    std::string name;                    // name of the joint
    char joint_type;                     // type of joint
    Joint::JointEffortType effort_type;  // joint effor type
    LinkSharedPtr parent_link;           // shared pointer to parent link
    LinkSharedPtr child_link;            // shared pointer to child link
    gtsam::Vector3 axis;                 // joint axis expressed in joint frame
    gtsam::Pose3 wTj;                    // joint pose expressed in world frame
    double joint_lower_limit;
    double joint_upper_limit;
    double joint_limit_threshold;
  };

 protected:
  // This joint's name, as described in the URDF file.
  std::string name_;

  // ID reference to gtsam::LabeledSymbol.
  int id_ = -1;

  LinkSharedPtr parent_link_;
  LinkSharedPtr child_link_;

  // Joint frame defined in world frame.
  gtsam::Pose3 wTj_;
  // Rest transform to parent link CoM frame from joint frame.
  gtsam::Pose3 jTpcom_;
  // Rest transform to child link CoM frame from joint frame.
  gtsam::Pose3 jTccom_;
  // Rest transform to parent link com frame from child link com frame at rest.
  gtsam::Pose3 pMccom_;

  /// Transform from the world frame to the joint frame.
  const gtsam::Pose3 &wTj() const { return wTj_; }

  /// Transform from the joint frame to the parent's center of mass.
  const gtsam::Pose3 &jTpcom() const { return jTpcom_; }

  /// Transform from the joint frame to the child's center of mass.
  const gtsam::Pose3 &jTccom() const { return jTccom_; }

  /// Abstract method. Return transform of child link com frame w.r.t parent
  /// link com frame
  gtsam::Pose3 pMcCom(boost::optional<double> q = boost::none);

  /// Abstract method. Return transform of parent link com frame w.r.t child
  /// link com frame
  gtsam::Pose3 cMpCom(boost::optional<double> q = boost::none);

  /// Check if the link is a child link, throw an error if link is not
  /// connected to this joint.
  bool isChildLink(const LinkSharedPtr link) const {
    LinkSharedPtr link_ptr = link;
    if (link_ptr != child_link_ && link_ptr != parent_link_)
      throw std::runtime_error("link " + link_ptr->name() +
                               " is not connected to this joint " + name_);
    return link_ptr == child_link_;
  }

<<<<<<< HEAD
=======
  void setScrewAxis(double qInit) {
    jTpcom_ = wTj_.inverse() * parent_link_->wTcom();
    jTccom_ = wTj_.inverse() * child_link_->wTcom();

    gtsam::Rot3 pcomRj = jTpcom_.rotation().inverse();
    gtsam::Rot3 ccomRj = jTccom_.rotation().inverse();

    if (joint_type_ == 'R') {
      pScrewAxis_ = gtdynamics::unit_twist(pcomRj * -axis_,
          pcomRj * (-jTpcom_.translation()));
      cScrewAxis_ = gtdynamics::unit_twist(ccomRj * axis_,
          ccomRj * (-jTccom_.translation()));
    } else if (joint_type_ == 'P') {
      pScrewAxis_ << 0, 0, 0, pcomRj * -axis_;
      cScrewAxis_ << 0, 0, 0, ccomRj * axis_;
    } else {
      throw std::runtime_error(
        "joint type " + std::string(1, joint_type_) + " not supported");
    }

    if (qInit == 0)
      pMccom_ = parent_link_->wTcom().inverse() * child_link_->wTcom();
    else
      pMccom_ = parent_link_->wTcom().inverse() * child_link_->wTcom() *
                gtsam::Pose3::Expmap(cScrewAxis_ * -qInit);
  }

>>>>>>> c9848b4a
 public:
  Joint() {}

  /**
   * @brief Constructor to create Joint from a sdf::Joint instance.
   *
   * @param[in] sdf_joint    sdf::Joint object to derive joint attributes from.
   * @param[in] parent_link  Shared pointer to the parent Link.
   * @param[in] child_link   Shared pointer to the child Link.
   */
  Joint(const sdf::Joint &sdf_joint, LinkSharedPtr parent_link,
        LinkSharedPtr child_link)
      : name_(sdf_joint.Name()),
        parent_link_(parent_link),
        child_link_(child_link) {
    if (sdf_joint.PoseFrame() == "" ||
        sdf_joint.PoseFrame() == child_link->name()) {
      if (sdf_joint.Pose() == ignition::math::Pose3d())
        wTj_ = child_link->wTl();
      else
        wTj_ = child_link->wTl() * parse_ignition_pose(sdf_joint.Pose());
    } else if (sdf_joint.PoseFrame() == parent_link->name()) {
      if (sdf_joint.Pose() == ignition::math::Pose3d())
        wTj_ = parent_link->wTl();
      else
        wTj_ = parent_link->wTl() * parse_ignition_pose(sdf_joint.Pose());
    } else if (sdf_joint.PoseFrame() == "world") {
      wTj_ = parse_ignition_pose(sdf_joint.Pose());
    } else {
      // TODO: get pose frame from name.  Need sdf::Model to do that though.
      throw std::runtime_error("joint pose frames other than world, parent, or "
                               "child not yet supported");
    }

    if (sdf_joint.Axis()->UseParentModelFrame()) {
      axis_ = wTj_.rotation().inverse() * parent_link->wTl().rotation() * axis_;
    }

<<<<<<< HEAD
    jTpcom_ = wTj_.inverse() * parent_link_->wTcom();
    jTccom_ = wTj_.inverse() * child_link_->wTcom();
    pMccom_ = parent_link_->wTcom().inverse() * child_link_->wTcom();
=======
    if (sdf_joint.Type() == sdf::JointType::REVOLUTE) {
      joint_type_ = 'R';
    } else if (sdf_joint.Type() == sdf::JointType::PRISMATIC) {
      joint_type_ = 'P';
    } else {
      throw std::runtime_error("joint type not supported");
    }
    setScrewAxis(sdf_joint.Axis()->InitialPosition());
>>>>>>> c9848b4a
  }

  /**
   * @brief Constructor to create Joint from gtdynamics::JointParams instance.
   *
   * @param[in] params  gtdynamics::JointParams object.
   */
  explicit Joint(const Params &params)
      : name_(params.name),
        parent_link_(params.parent_link),
        child_link_(params.child_link),
        wTj_(params.wTj) {
<<<<<<< HEAD
    jTpcom_ = wTj_.inverse() * parent_link_->wTcom();
    jTccom_ = wTj_.inverse() * child_link_->wTcom();
    pMccom_ = parent_link_->wTcom().inverse() * child_link_->wTcom();
=======
    setScrewAxis(0);
>>>>>>> c9848b4a
  }

  /**
   * @brief Default destructor.
   */
  virtual ~Joint() = default;

  /// Return a shared ptr to this joint.
  JointSharedPtr getSharedPtr() { return shared_from_this(); }

  /// Set the joint's ID to track reference to gtsam::LabeledSymbol.
  void setID(unsigned char id) { id_ = id; }

  /// Get the joint's ID to track reference to gtsam::LabeledSymbol.
  int getID() const {
    if (id_ == -1)
      throw std::runtime_error(
          "Calling getID on a link whose ID has not been set");
    return id_;
  }

  // Return joint name.
  std::string name() const { return name_; }

  /// Return the connected link other than the one provided.
  LinkSharedPtr otherLink(const LinkSharedPtr link) const {
    return isChildLink(link) ? parent_link_ : child_link_;
  }

  /// Return the links connected to this joint.
  std::vector<LinkSharedPtr> links() const {
    return std::vector<LinkSharedPtr>{parent_link_, child_link_};
  }

  /// Return a shared ptr to the parent link.
  LinkSharedPtr parentLink() { return parent_link_; }

  /// Return a shared ptr to the child link.
  LinkSharedPtr childLink() { return child_link_; }

  /**
   * \defgroup AbstractMethods Abstract methods for the joint class.
   * @{
   */

  /// Abstract method: Return joint type.
  virtual char jointType() const = 0;

  /// Abstract method. Return the transform from this link com to the other link
  /// com frame
  virtual gtsam::Pose3 transformFrom(
      const LinkSharedPtr link,
      boost::optional<double> q = boost::none) const = 0;

  /// Abstract method. Return the twist of the other link given this link's
  /// twist and joint angle.
  virtual gtsam::Vector6 transformTwistFrom(
      const LinkSharedPtr link, boost::optional<double> q = boost::none,
      boost::optional<double> q_dot = boost::none,
      boost::optional<gtsam::Vector6> this_twist = boost::none) const = 0;

  /// Abstract method. Return the transform from the other link com to this link
  /// com frame
  virtual gtsam::Pose3 transformTo(
      const LinkSharedPtr link,
      boost::optional<double> q = boost::none) const = 0;

  /// Abstract method. Return the twist of this link given the other link's
  /// twist and joint angle.
  virtual gtsam::Vector6 transformTwistTo(
      const LinkSharedPtr link, boost::optional<double> q = boost::none,
      boost::optional<double> q_dot = boost::none,
      boost::optional<gtsam::Vector6> other_twist = boost::none) const = 0;

  /// Abstract method. Return joint angle factors.
  virtual gtsam::NonlinearFactorGraph qFactors(
      const int &t, const OptimizerSetting &opt) const = 0;

  /// Abstract method. Return joint vel factors.
  virtual gtsam::NonlinearFactorGraph vFactors(
      const int &t, const OptimizerSetting &opt) const = 0;

  /// Abstract method. Return joint accel factors.
  virtual gtsam::NonlinearFactorGraph aFactors(
      const int &t, const OptimizerSetting &opt) const = 0;

  /// Abstract method. Return linearized form of joint accel factors.
  virtual gtsam::GaussianFactorGraph linearAFactors(
      const int &t, const std::map<std::string, gtsam::Pose3> &poses,
      const std::map<std::string, gtsam::Vector6> &twists,
      const std::map<std::string, double> &joint_angles,
      const std::map<std::string, double> &joint_vels,
      const OptimizerSetting &opt,
      const boost::optional<gtsam::Vector3> &planar_axis =
          boost::none) const = 0;

  /// Abstract method. Return joint dynamics factors.
  virtual gtsam::NonlinearFactorGraph dynamicsFactors(
      const int &t, const OptimizerSetting &opt,
      const boost::optional<gtsam::Vector3> &planar_axis) const = 0;

  /// Abstract method. Return linearized form of joint dynamics factors.
  virtual gtsam::GaussianFactorGraph linearDynamicsFactors(
      const int &t, const std::map<std::string, gtsam::Pose3> &poses,
      const std::map<std::string, gtsam::Vector6> &twists,
      const std::map<std::string, double> &joint_angles,
      const std::map<std::string, double> &joint_vels,
      const OptimizerSetting &opt,
      const boost::optional<gtsam::Vector3> &planar_axis =
          boost::none) const = 0;

  // Abstract method. Return joint limit factors.
  virtual gtsam::NonlinearFactorGraph jointLimitFactors(
      const int &t, const OptimizerSetting &opt) = 0;

  /**@}*/
};

struct JointParams {
  std::string name;  // Name of this joint as described in the URDF file.

  Joint::JointEffortType jointEffortType = Joint::JointEffortType::Actuated;
  double springCoefficient = 0;      // spring coefficient for Impedance joint.
  double jointLimitThreshold = 0.0;  // joint angle limit threshold.
  double velocityLimitThreshold = 0.0;  // joint velocity limit threshold.
  double accelerationLimit = 10000;     // joint acceleration limit.
  double accelerationLimitThreshold =
      0.0;                            // joint acceleration limit threshold.
  double torqueLimitThreshold = 0.0;  // joint torque limit threshold.
};

}  // namespace gtdynamics

#endif  // GTDYNAMICS_UNIVERSAL_ROBOT_JOINT_H_<|MERGE_RESOLUTION|>--- conflicted
+++ resolved
@@ -124,36 +124,6 @@
     return link_ptr == child_link_;
   }
 
-<<<<<<< HEAD
-=======
-  void setScrewAxis(double qInit) {
-    jTpcom_ = wTj_.inverse() * parent_link_->wTcom();
-    jTccom_ = wTj_.inverse() * child_link_->wTcom();
-
-    gtsam::Rot3 pcomRj = jTpcom_.rotation().inverse();
-    gtsam::Rot3 ccomRj = jTccom_.rotation().inverse();
-
-    if (joint_type_ == 'R') {
-      pScrewAxis_ = gtdynamics::unit_twist(pcomRj * -axis_,
-          pcomRj * (-jTpcom_.translation()));
-      cScrewAxis_ = gtdynamics::unit_twist(ccomRj * axis_,
-          ccomRj * (-jTccom_.translation()));
-    } else if (joint_type_ == 'P') {
-      pScrewAxis_ << 0, 0, 0, pcomRj * -axis_;
-      cScrewAxis_ << 0, 0, 0, ccomRj * axis_;
-    } else {
-      throw std::runtime_error(
-        "joint type " + std::string(1, joint_type_) + " not supported");
-    }
-
-    if (qInit == 0)
-      pMccom_ = parent_link_->wTcom().inverse() * child_link_->wTcom();
-    else
-      pMccom_ = parent_link_->wTcom().inverse() * child_link_->wTcom() *
-                gtsam::Pose3::Expmap(cScrewAxis_ * -qInit);
-  }
-
->>>>>>> c9848b4a
  public:
   Joint() {}
 
@@ -188,24 +158,9 @@
                                "child not yet supported");
     }
 
-    if (sdf_joint.Axis()->UseParentModelFrame()) {
-      axis_ = wTj_.rotation().inverse() * parent_link->wTl().rotation() * axis_;
-    }
-
-<<<<<<< HEAD
     jTpcom_ = wTj_.inverse() * parent_link_->wTcom();
     jTccom_ = wTj_.inverse() * child_link_->wTcom();
     pMccom_ = parent_link_->wTcom().inverse() * child_link_->wTcom();
-=======
-    if (sdf_joint.Type() == sdf::JointType::REVOLUTE) {
-      joint_type_ = 'R';
-    } else if (sdf_joint.Type() == sdf::JointType::PRISMATIC) {
-      joint_type_ = 'P';
-    } else {
-      throw std::runtime_error("joint type not supported");
-    }
-    setScrewAxis(sdf_joint.Axis()->InitialPosition());
->>>>>>> c9848b4a
   }
 
   /**
@@ -218,13 +173,9 @@
         parent_link_(params.parent_link),
         child_link_(params.child_link),
         wTj_(params.wTj) {
-<<<<<<< HEAD
     jTpcom_ = wTj_.inverse() * parent_link_->wTcom();
     jTccom_ = wTj_.inverse() * child_link_->wTcom();
     pMccom_ = parent_link_->wTcom().inverse() * child_link_->wTcom();
-=======
-    setScrewAxis(0);
->>>>>>> c9848b4a
   }
 
   /**
