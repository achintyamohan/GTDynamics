/* ----------------------------------------------------------------------------
 * GTDynamics Copyright 2020, Georgia Tech Research Corporation,
 * Atlanta, Georgia 30332-0415
 * All Rights Reserved
 * See LICENSE for the license information
 * -------------------------------------------------------------------------- */

/**
 * @file sdf.cpp
 * @brief Implementation of SDF related utilities.
 * @author Frank Dellaert, Alejandro Escontrela, Stephanie McCormick
 */

<<<<<<< HEAD
#include <gtdynamics/universal_robot/FixedJoint.h>
=======
>>>>>>> 15721349
#include <gtdynamics/universal_robot/HelicalJoint.h>
#include <gtdynamics/universal_robot/Link.h>
#include <gtdynamics/universal_robot/PrismaticJoint.h>
#include <gtdynamics/universal_robot/RevoluteJoint.h>
#include <gtdynamics/universal_robot/sdf.h>
#include <gtdynamics/universal_robot/sdf_internal.h>

#include <fstream>
// #include <sdf/Error.hh>
// #include <sdf/ParserConfig.hh>
#include <sdf/parser.hh>
#include <sdf/sdf.hh>

namespace gtdynamics {

using gtsam::Pose3;

sdf::Model GetSdf(const std::string &sdf_file_path,
<<<<<<< HEAD
                  const std::string &model_name) {
  // sdf::ParserConfig config;
  // sdf::Errors errors;
  // sdf::SDFPtr sdf = sdf::readFile(sdf_file_path, config, errors);
=======
                  const std::string &model_name,
                  const sdf::ParserConfig &config) {
>>>>>>> 15721349
  sdf::SDFPtr sdf = sdf::readFile(sdf_file_path);
  if (sdf == nullptr)
    throw std::runtime_error("SDF library could not parse " + sdf_file_path);

  sdf::Root root;
  sdf::Errors errors = root.Load(sdf, config);
  if (errors.size() > 0) {
    for (auto &&error : errors) {
      std::cout << error.Message() << std::endl;
    }
    throw std::runtime_error("Error loading SDF file " + sdf_file_path);
  }

  // Check whether this is a world file, in which case we have to first
  // access the world element then check whether one of its child models
  // corresponds to model_name.
  if (root.WorldCount() > 0) {
    // Iterate through all the worlds and all the models in each world to find
    // the desired model.
    for (size_t widx = 0; widx < root.WorldCount(); widx++) {
      const sdf::World *world = root.WorldByIndex(widx);

      for (uint midx = 0; midx < world->ModelCount(); midx++) {
        const sdf::Model *curr_model = world->ModelByIndex(midx);
        if (curr_model->Name() == model_name) {
          return *curr_model;
        }
      }
    }

  } else {
    // There is no world element so we directly access the model element.
    const sdf::Model *model = root.Model();
    if (model->Name() != "__default__") {
      return *model;
    }
  }

  throw std::runtime_error("Model not found in: " + sdf_file_path);
}

gtsam::Pose3 Pose3FromIgnition(const ignition::math::Pose3d &ignition_pose) {
  const auto &rot = ignition_pose.Rot();
  const auto &pos = ignition_pose.Pos();
  return gtsam::Pose3(
      gtsam::Rot3(gtsam::Quaternion(rot.W(), rot.X(), rot.Y(), rot.Z())),
      gtsam::Point3(pos[0], pos[1], pos[2]));
}

JointParams ParametersFromSdfJoint(const sdf::Joint &sdf_joint) {
  JointParams parameters;

  parameters.scalar_limits.value_lower_limit = sdf_joint.Axis()->Lower();
  parameters.scalar_limits.value_upper_limit = sdf_joint.Axis()->Upper();
  parameters.velocity_limit = sdf_joint.Axis()->MaxVelocity();
  parameters.torque_limit = sdf_joint.Axis()->Effort();
  parameters.damping_coefficient = sdf_joint.Axis()->Damping();

  return parameters;
}

// Get Link pose in base frame from sdf::Link object
Pose3 GetSdfLinkFrame(const sdf::Link *sdf_link) {
<<<<<<< HEAD
  // Call SemanticPose::Resolve so the pose is resolved to the correct frame
  /// http://sdformat.org/tutorials?tut=pose_frame_semantics&ver=1.7&cat=specification&
=======
>>>>>>> 15721349
  // Get non-const pose of link in the frame of the joint it is connect to
  // (http://wiki.ros.org/urdf/XML/link).
  auto raw_pose = sdf_link->RawPose();

  // Update from joint frame to base frame in-place.
  // Call SemanticPose::Resolve so the pose is resolved to the correct frame.
  // Default base frame is "".
  // http://sdformat.org/tutorials?tut=pose_frame_semantics&ver=1.7&cat=specification&
  auto errors = sdf_link->SemanticPose().Resolve(raw_pose);
  // If any errors in the resolution, throw an exception.
  if (errors.size() > 0) {
    throw std::runtime_error(errors[0].Message());
  }

  // Pose is updated from joint frame to base frame.
  const Pose3 bMl = Pose3FromIgnition(raw_pose);
  return bMl;
}

Pose3 GetJointFrame(const sdf::Joint &sdf_joint,
                    const sdf::Link *parent_sdf_link,
                    const sdf::Link *child_sdf_link) {
  // Name of the coordinate frame the joint's pose is relative to.
  // Specified by `relative_to` in the SDF file.
  std::string frame_name = sdf_joint.PoseRelativeTo();

  // Get the pose of the joint in the parent or child link's frame depending on
  // the value of `frame_name`.
  Pose3 lTj = Pose3FromIgnition(sdf_joint.RawPose());

  if (frame_name.empty() || frame_name == child_sdf_link->Name()) {
    // If `frame_name` is empty or has the same name as the child_link, it means
    // the joint frame is relative to the child link. So to get the joint pose
    // in the base frame, we pre-multiply by the child link's frame.

    // The child link frame here is not COM of the link,
    // it is the pose of the link as described in the sdf file.
    // This is done here once in order to avoid saving the bTl transform
    // as part of the Link class.
    // We need the bTl here because the joint is defined in the link frame in
    // the sdf.
    const Pose3 bTcl = GetSdfLinkFrame(child_sdf_link);
    return bTcl * lTj;

  } else if (frame_name == parent_sdf_link->Name()) {
    // Else the joint pose is in the frame of the parent link.
    const Pose3 bTpl = GetSdfLinkFrame(parent_sdf_link);
    return bTpl * lTj;

  } else if (frame_name == "world") {
    // If `frame_name` is "world", the joint pose is already in the world frame.
    return lTj;

  } else {
    // TODO(gchen328): get pose frame from name. Need sdf::Model to do that
    throw std::runtime_error(
        "joint pose frames other than world, parent, or "
        "child not yet supported");
  }
}

gtsam::Vector3 GetSdfAxis(const sdf::Joint &sdf_joint) {
  auto axis = sdf_joint.Axis()->Xyz();
  return gtsam::Vector3(axis[0], axis[1], axis[2]);
}

LinkSharedPtr LinkFromSdf(uint8_t id, const sdf::Link &sdf_link) {
  gtsam::Matrix3 inertia;
  const auto &I = sdf_link.Inertial().Moi();
  inertia << I(0, 0), I(0, 1), I(0, 2), I(1, 0), I(1, 1), I(1, 2), I(2, 0),
      I(2, 1), I(2, 2);

  // Get the pose of the link in the base frame
  // we only save the bMcom rest matrix as part of the Link class
  const Pose3 bMl = GetSdfLinkFrame(&sdf_link);
  const Pose3 lMcom = Pose3FromIgnition(sdf_link.Inertial().Pose());
  const Pose3 bMcom = bMl * lMcom;

  return boost::make_shared<Link>(id, sdf_link.Name(),
                                  sdf_link.Inertial().MassMatrix().Mass(),
                                  inertia, bMcom, bMl);
}

LinkSharedPtr LinkFromSdf(uint8_t id, const std::string &link_name,
                          const std::string &sdf_file_path,
                          const std::string &model_name) {
  auto model = GetSdf(sdf_file_path, model_name);
  return LinkFromSdf(id, *model.LinkByName(link_name));
}

JointSharedPtr JointFromSdf(uint8_t id, const LinkSharedPtr &parent_link,
                            const sdf::Link *parent_sdf_link,
                            const LinkSharedPtr &child_link,
                            const sdf::Link *child_sdf_link,
                            const sdf::Joint &sdf_joint) {
  JointSharedPtr joint;

  // Generate a joint parameters struct with values from the SDF.
  JointParams parameters = ParametersFromSdfJoint(sdf_joint);

  std::string name(sdf_joint.Name());
  Pose3 bMj = GetJointFrame(sdf_joint, parent_sdf_link, child_sdf_link);

  const gtsam::Vector3 axis = GetSdfAxis(sdf_joint);
  switch (sdf_joint.Type()) {
    case sdf::JointType::PRISMATIC:
      joint = boost::make_shared<PrismaticJoint>(id, name, bMj, parent_link,
                                                 child_link, axis, parameters);
      break;
    case sdf::JointType::REVOLUTE:
      joint = boost::make_shared<RevoluteJoint>(id, name, bMj, parent_link,
                                                child_link, axis, parameters);
      break;
    case sdf::JointType::SCREW:
      joint = boost::make_shared<HelicalJoint>(
          id, name, bMj, parent_link, child_link, axis, sdf_joint.ThreadPitch(),
          parameters);
      break;
    case sdf::JointType::FIXED:
      joint = boost::make_shared<FixedJoint>(
          id, name, bMj, parent_link, child_link, gtsam::Vector3::Zero());
      break;
    default:
      throw std::runtime_error("Joint type for [" + name +
                               "] not yet supported");
  }
  return joint;
}

/**
 * @fn Construct all Link and Joint objects from an input sdf::ElementPtr.
 * @param sdf_ptr a shared pointer to a sdf::ElementPtr containing the model.
 * @return LinkMap and JointMap as a pair
 */
static LinkJointPair ExtractRobotFromSdf(const sdf::Model &sdf) {
  // Loop through all links in the sdf interface and construct Link
  // objects without parents or children.
  LinkMap name_to_link;
  for (uint i = 0; i < sdf.LinkCount(); i++) {
    LinkSharedPtr link = LinkFromSdf(i, *sdf.LinkByIndex(i));
    name_to_link.emplace(link->name(), link);
  }

  // Create Joint objects and update list of parent and child links/joints.
  JointMap name_to_joint;
  for (uint j = 0; j < sdf.JointCount(); j++) {
    sdf::Joint sdf_joint = *sdf.JointByIndex(j);

    // Get this joint's parent and child links.
    std::string parent_link_name = sdf_joint.ParentLinkName();
    std::string child_link_name = sdf_joint.ChildLinkName();
    if (parent_link_name == "world") {
      // This joint fixes the child link in the world frame.
      LinkSharedPtr child_link = name_to_link[child_link_name];
      Pose3 fixed_pose = child_link->bMcom();
      child_link = boost::make_shared<Link>(Link::fix(*child_link, fixed_pose));
      continue;
    }
    LinkSharedPtr parent_link = name_to_link[parent_link_name];
    LinkSharedPtr child_link = name_to_link[child_link_name];
    const sdf::Link *parent_sdf_link = sdf.LinkByName(parent_link_name);
    const sdf::Link *child_sdf_link = sdf.LinkByName(child_link_name);

    // Construct Joint and insert into name_to_joint.
    JointSharedPtr joint = JointFromSdf(j, parent_link, parent_sdf_link,
                                        child_link, child_sdf_link, sdf_joint);
    name_to_joint.emplace(joint->name(), joint);

    // Update list of parent and child links/joints for each Link.
    parent_link->addJoint(joint);
    child_link->addJoint(joint);
  }

  return std::make_pair(name_to_link, name_to_joint);
}

/**
 * @fn Construct all Link and Joint objects from an input urdf or sdf file.
 * @param[in] file_path absolute path to the urdf or sdf file containing the
 * robot description.
 * @param[in] model_name name of the robot we care about. Must be specified in
 * case sdf_file_path points to a world file.
 * @return LinkMap and JointMap as a pair
 */
static LinkJointPair ExtractRobotFromFile(const std::string &file_path,
                                          const std::string &model_name) {
  std::ifstream is(file_path);
  if (!is.good())
    throw std::runtime_error("ExtractRobotFromFile: no file found at " +
                             file_path);
  is.close();

  std::string file_ext = file_path.substr(file_path.find_last_of(".") + 1);
  std::transform(file_ext.begin(), file_ext.end(), file_ext.begin(), ::tolower);

  if (file_ext == "urdf")
    return ExtractRobotFromSdf(GetSdf(file_path));
  else if (file_ext == "sdf")
    return ExtractRobotFromSdf(GetSdf(file_path, model_name));

  throw std::runtime_error("Invalid file extension.");
}

Robot CreateRobotFromFile(const std::string &file_path,
                          const std::string &model_name) {
  auto links_joints_pair = ExtractRobotFromFile(file_path, model_name);
  return Robot(links_joints_pair.first, links_joints_pair.second);
}

}  // namespace gtdynamics<|MERGE_RESOLUTION|>--- conflicted
+++ resolved
@@ -11,10 +11,7 @@
  * @author Frank Dellaert, Alejandro Escontrela, Stephanie McCormick
  */
 
-<<<<<<< HEAD
 #include <gtdynamics/universal_robot/FixedJoint.h>
-=======
->>>>>>> 15721349
 #include <gtdynamics/universal_robot/HelicalJoint.h>
 #include <gtdynamics/universal_robot/Link.h>
 #include <gtdynamics/universal_robot/PrismaticJoint.h>
@@ -23,8 +20,6 @@
 #include <gtdynamics/universal_robot/sdf_internal.h>
 
 #include <fstream>
-// #include <sdf/Error.hh>
-// #include <sdf/ParserConfig.hh>
 #include <sdf/parser.hh>
 #include <sdf/sdf.hh>
 
@@ -33,15 +28,8 @@
 using gtsam::Pose3;
 
 sdf::Model GetSdf(const std::string &sdf_file_path,
-<<<<<<< HEAD
-                  const std::string &model_name) {
-  // sdf::ParserConfig config;
-  // sdf::Errors errors;
-  // sdf::SDFPtr sdf = sdf::readFile(sdf_file_path, config, errors);
-=======
                   const std::string &model_name,
                   const sdf::ParserConfig &config) {
->>>>>>> 15721349
   sdf::SDFPtr sdf = sdf::readFile(sdf_file_path);
   if (sdf == nullptr)
     throw std::runtime_error("SDF library could not parse " + sdf_file_path);
@@ -105,11 +93,6 @@
 
 // Get Link pose in base frame from sdf::Link object
 Pose3 GetSdfLinkFrame(const sdf::Link *sdf_link) {
-<<<<<<< HEAD
-  // Call SemanticPose::Resolve so the pose is resolved to the correct frame
-  /// http://sdformat.org/tutorials?tut=pose_frame_semantics&ver=1.7&cat=specification&
-=======
->>>>>>> 15721349
   // Get non-const pose of link in the frame of the joint it is connect to
   // (http://wiki.ros.org/urdf/XML/link).
   auto raw_pose = sdf_link->RawPose();
