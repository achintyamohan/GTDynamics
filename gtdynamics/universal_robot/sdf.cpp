#include "gtdynamics/universal_robot/sdf.h"

#include "gtdynamics/universal_robot/PrismaticJoint.h"
#include "gtdynamics/universal_robot/RevoluteJoint.h"
#include "gtdynamics/universal_robot/ScrewJoint.h"
#include "gtdynamics/universal_robot/ScrewJointBase.h"

#include <sdf/parser_urdf.hh>

namespace gtdynamics {

using gtsam::Pose3;

Joint::Parameters ParametersFromSdfJoint(
    const sdf::Joint &sdf_joint) {
  Joint::Parameters parameters;

  parameters.scalar_limits.value_lower_limit = sdf_joint.Axis()->Lower();
  parameters.scalar_limits.value_upper_limit = sdf_joint.Axis()->Upper();
  parameters.velocity_limit = sdf_joint.Axis()->MaxVelocity();
  parameters.torque_limit = sdf_joint.Axis()->Effort();
  parameters.damping_coefficient = sdf_joint.Axis()->Damping();

  return parameters;
}

<<<<<<< HEAD
/** @fn Populate a joint parameters struct for a given joint, either with 
 * parameter values passed in directly or with the default values.
 * @param[in] joint shared pointer to joint.
 * @param[in] joint_i an sdf::Joint object.
 * @param[in] joint_parameters a vector containing optional parameters for
 * joints.
 * @return a joint parameter struct.
 */
static ScrewJointBase::Parameters GetJointParameters(
    JointConstSharedPtr joint, const sdf::Joint &joint_i,
    const boost::optional<std::vector<ScrewJointBase::Parameters>>
        joint_parameters) {
  ScrewJointBase::Parameters default_parameters;
  ScrewJointBase::Parameters jps;
  if (joint_parameters) {
    // auto jparameters = std::find_if(joint_parameters.get().begin(),
    //                                 joint_parameters.get().end(),
    //                                 [=](const ScrewJointBase::Parameters &jps) {
    //                                   return (joint->name() == joint_i.Name());
    //                                 });
    // jps = jparameters == joint_parameters.get().end() ? default_parameters
    //                                                   : *jparameters;
  } else {
    jps = default_parameters;
  }
  return jps;
}

=======
>>>>>>> e670388a
Pose3 GetJointFrame(const sdf::Joint &sdf_joint,
                           const LinkSharedPtr &parent_link,
                           const LinkSharedPtr &child_link) {
  auto frame = sdf_joint.PoseFrame();
  if (frame == "" || frame == child_link->name()) {
    if (sdf_joint.Pose() == ignition::math::Pose3d())
      return child_link->wTl();
    else
      return child_link->wTl() * parse_ignition_pose(sdf_joint.Pose());
  } else if (frame == parent_link->name()) {
    if (sdf_joint.Pose() == ignition::math::Pose3d())
      return parent_link->wTl();
    else
      return parent_link->wTl() * parse_ignition_pose(sdf_joint.Pose());
  } else if (frame == "world") {
    return parse_ignition_pose(sdf_joint.Pose());
  } else {
    // TODO(gchen328): get pose frame from name. Need sdf::Model to do that
    throw std::runtime_error(
        "joint pose frames other than world, parent, or "
        "child not yet supported");
  }
}

gtsam::Vector3 GetSdfAxis(const sdf::Joint &sdf_joint) {
  auto axis = sdf_joint.Axis()->Xyz();
  return gtsam::Vector3(axis[0], axis[1], axis[2]);
}

/** @fn Construct all Link and Joint objects from an input sdf::ElementPtr.
 * @param sdf_ptr a shared pointer to a sdf::ElementPtr containing the model.
 * @return LinkMap and JointMap as a pair
 */
static LinkJointPair ExtractRobotFromSdf(
    const sdf::Model &sdf) {
  // Loop through all links in the sdf interface and construct Link
  // objects without parents or children.
  LinkMap name_to_link;
  for (uint i = 0; i < sdf.LinkCount(); i++) {
    LinkSharedPtr link = std::make_shared<Link>(*sdf.LinkByIndex(i));
    link->setID(i);
    name_to_link.emplace(link->name(), link);
  }

  // Create Joint objects and update list of parent and child links/joints.
  JointMap name_to_joint;
  for (uint j = 0; j < sdf.JointCount(); j++) {
    sdf::Joint sdf_joint = *sdf.JointByIndex(j);

    // Get this joint's parent and child links.
    std::string parent_link_name = sdf_joint.ParentLinkName();
    std::string child_link_name = sdf_joint.ChildLinkName();
    if (parent_link_name == "world") {
      // This joint fixes the child link in the world frame.
      LinkSharedPtr child_link = name_to_link[child_link_name];
      Pose3 fixed_pose = child_link->wTcom();
      child_link->fix(fixed_pose);
      continue;
    }
    LinkSharedPtr parent_link = name_to_link[parent_link_name];
    LinkSharedPtr child_link = name_to_link[child_link_name];

    // Construct Joint and insert into name_to_joint.
    JointSharedPtr joint;

    // Generate a joint parameters struct with values from the SDF.
    Joint::Parameters parameters = ParametersFromSdfJoint(sdf_joint);

    std::string name(sdf_joint.Name());
    Pose3 wTj = GetJointFrame(sdf_joint, parent_link, child_link);

    const gtsam::Vector3 axis = GetSdfAxis(sdf_joint);
    switch (sdf_joint.Type()) {
      case sdf::JointType::PRISMATIC:
        joint = std::make_shared<PrismaticJoint>(name, wTj, parent_link,
                                                 child_link, parameters, axis);
        break;
      case sdf::JointType::REVOLUTE:
        joint = std::make_shared<RevoluteJoint>(name, wTj, parent_link,
                                                child_link, parameters, axis);
        break;
      case sdf::JointType::SCREW:
        joint = std::make_shared<ScrewJoint>(name, wTj, parent_link, child_link,
                                             parameters, axis,
                                             sdf_joint.ThreadPitch());
        break;
      default:
        throw std::runtime_error("Joint type for [" + name +
                                 "] not yet supported");
    }

    name_to_joint.emplace(name, joint);
    joint->setID(j);

    // Update list of parent and child links/joints for each Link.
    parent_link->addJoint(joint);
    child_link->addJoint(joint);
  }

  return std::make_pair(name_to_link, name_to_joint);
}

/** @fn Construct all Link and Joint objects from an input urdf or sdf file.
 * @param[in] file_path absolute path to the urdf or sdf file containing the
 * robot description.
 * @param[in] model_name name of the robot we care about. Must be specified in
 * case sdf_file_path points to a world file.
 * @return LinkMap and JointMap as a pair
 */
static LinkJointPair ExtractRobotFromFile(
    const std::string &file_path, const std::string &model_name) {
  std::string file_ext = file_path.substr(file_path.find_last_of(".") + 1);
  std::transform(file_ext.begin(), file_ext.end(), file_ext.begin(), ::tolower);

  if (file_ext == "urdf")
    return ExtractRobotFromSdf(get_sdf(file_path));
  else if (file_ext == "sdf")
    return ExtractRobotFromSdf(get_sdf(file_path, model_name));

  throw std::runtime_error("Invalid file extension.");
}

Robot CreateRobotFromFile(const std::string file_path, std::string model_name) {
  return Robot(ExtractRobotFromFile(file_path, model_name));
}

}  // namespace gtdynamics<|MERGE_RESOLUTION|>--- conflicted
+++ resolved
@@ -24,37 +24,6 @@
   return parameters;
 }
 
-<<<<<<< HEAD
-/** @fn Populate a joint parameters struct for a given joint, either with 
- * parameter values passed in directly or with the default values.
- * @param[in] joint shared pointer to joint.
- * @param[in] joint_i an sdf::Joint object.
- * @param[in] joint_parameters a vector containing optional parameters for
- * joints.
- * @return a joint parameter struct.
- */
-static ScrewJointBase::Parameters GetJointParameters(
-    JointConstSharedPtr joint, const sdf::Joint &joint_i,
-    const boost::optional<std::vector<ScrewJointBase::Parameters>>
-        joint_parameters) {
-  ScrewJointBase::Parameters default_parameters;
-  ScrewJointBase::Parameters jps;
-  if (joint_parameters) {
-    // auto jparameters = std::find_if(joint_parameters.get().begin(),
-    //                                 joint_parameters.get().end(),
-    //                                 [=](const ScrewJointBase::Parameters &jps) {
-    //                                   return (joint->name() == joint_i.Name());
-    //                                 });
-    // jps = jparameters == joint_parameters.get().end() ? default_parameters
-    //                                                   : *jparameters;
-  } else {
-    jps = default_parameters;
-  }
-  return jps;
-}
-
-=======
->>>>>>> e670388a
 Pose3 GetJointFrame(const sdf::Joint &sdf_joint,
                            const LinkSharedPtr &parent_link,
                            const LinkSharedPtr &child_link) {
