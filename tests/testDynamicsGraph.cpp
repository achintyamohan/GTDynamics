/* ----------------------------------------------------------------------------
 * GTDynamics Copyright 2020, Georgia Tech Research Corporation,
 * Atlanta, Georgia 30332-0415
 * All Rights Reserved
 * See LICENSE for the license information
 * -------------------------------------------------------------------------- */

/**
 * @file  testDynamicsGraph.cpp
 * @brief Test forward and inverse dynamics factor graph.
 * @authors Yetong Zhang, Alejandro Escontrela
 */

#include <CppUnitLite/TestHarness.h>
#include <gtsam/base/Testable.h>
#include <gtsam/base/TestableAssertions.h>
#include <gtsam/base/numericalDerivative.h>
#include <gtsam/geometry/Point3.h>
#include <gtsam/inference/Key.h>
#include <gtsam/inference/Symbol.h>
#include <gtsam/nonlinear/GaussNewtonOptimizer.h>
#include <gtsam/nonlinear/NonlinearFactorGraph.h>
#include <gtsam/nonlinear/Values.h>
#include <gtsam/slam/PriorFactor.h>

#include <iostream>

#include "gtdynamics/dynamics/DynamicsGraph.h"
#include "gtdynamics/factors/MinTorqueFactor.h"
#include "gtdynamics/universal_robot/Robot.h"
#include "gtdynamics/universal_robot/RobotModels.h"
#include "gtdynamics/universal_robot/sdf.h"
#include "gtdynamics/utils/initialize_solution_utils.h"
#include "gtdynamics/utils/utils.h"
#include "gtdynamics/utils/values.h"

using namespace gtdynamics;

int DEBUG_SIMPLE_OPTIMIZATION_EXAMPLE = 0;
int DEBUG_FOUR_BAR_LINKAGE_ILS_EXAMPLE = 0;

using gtsam::assert_equal;
using gtsam::NonlinearFactorGraph;
using gtsam::PriorFactor;
using gtsam::Values;
using gtsam::Vector;
using gtsam::Vector6;
using std::vector;

// ============================ VALUES-STYLE ================================

// Test linear dynamics graph of a two-link robot, base fixed, with gravity
TEST(linearDynamicsFactorGraph, simple_urdf_eq_mass_values) {
  using simple_urdf_eq_mass::robot;

  std::string prior_link_name = "l1";
  auto l1 = robot.link(prior_link_name);

  // TODO(frank): joint numbering starts at 0?? Should fix.
  Values values;
  int t = 777;
  auto j = robot.joint("j1")->id();
  InsertPose(&values, l1->id(), t, l1->bMcom());
  InsertTwist(&values, l1->id(), t, gtsam::Z_6x1);

  // Do forward kinematics.
  Values fk_results = robot.forwardKinematics(values, t, prior_link_name);

  DynamicsGraph graph_builder(simple_urdf_eq_mass::gravity,
                              simple_urdf_eq_mass::planar_axis);

  // Test forward dynamics.
  Values known_torques = fk_results;
  InsertTorque(&known_torques, j, t, 1.0);
  Values result_fd = graph_builder.linearSolveFD(robot, t, known_torques);
  EXPECT(assert_equal(4.0, JointAccel(result_fd, j, t), 1e-3));

  // test inverse dynamics
  Values desired_accels = fk_results;
  InsertJointAccel(&desired_accels, j, t, 4.0);
  Values result_id = graph_builder.linearSolveID(robot, t, desired_accels);
  EXPECT(assert_equal(1.0, Torque(result_id, j, t), 1e-3));
}

Values zero_values(const Robot& robot, size_t t, bool insert_accels = false) {
  Values values;
  for (auto&& joint : robot.joints()) {
    int j = joint->id();
    InsertJointAngle(&values, j, t, 0.0);
    InsertJointVel(&values, j, t, 0.0);
    if (insert_accels) {
      InsertJointAccel(&values, j, t, 0.0);
    }
  }
  return values;
}

// Test forward dynamics with gravity of a two-link robot, with base link fixed
TEST(dynamicsFactorGraph_FD, simple_urdf_eq_mass) {
  using simple_urdf_eq_mass::robot;

  // build the dynamics factor graph
  size_t t = 777;
  DynamicsGraph graph_builder(simple_urdf_eq_mass::gravity,
                              simple_urdf_eq_mass::planar_axis);
  auto graph = graph_builder.dynamicsFactorGraph(robot, t);

  // Create values with rest kinematics and unit torques
  Values known_values = zero_values(robot, t);
  for (auto&& joint : robot.joints()) {
    InsertTorque(&known_values, joint->id(), t, 1.0);
  }

  graph.add(graph_builder.forwardDynamicsPriors(robot, t, known_values));
  // still need to add pose and twist priors since no link is fixed in this case
  for (auto link : robot.links()) {
    int i = link->id();
    graph.addPrior(internal::PoseKey(i, t), link->bMcom(),
                   graph_builder.opt().bp_cost_model);
    graph.addPrior<Vector6>(internal::TwistKey(i, t), gtsam::Z_6x1,
                            graph_builder.opt().bv_cost_model);
  }

  gtsam::GaussNewtonOptimizer optimizer(graph, ZeroValues(robot, t));
  Values result = optimizer.optimize();

  gtsam::Vector actual_qAccel = DynamicsGraph::jointAccels(robot, result, t);
  gtsam::Vector expected_qAccel = (gtsam::Vector(1) << 4).finished();
  EXPECT(assert_equal(expected_qAccel, actual_qAccel, 1e-3));
}

// ========================== OLD_STYLE BELOW ===============================

// Test forward dynamics with gravity of a four-bar linkage
TEST(dynamicsFactorGraph_FD, four_bar_linkage_pure) {
  // Load the robot from urdf file
  using four_bar_linkage_pure::robot;

  Values known_values = zero_values(robot, 0);
  gtsam::Vector torques = (gtsam::Vector(4) << 1, 0, 1, 0).finished();
  for (auto&& joint : robot.joints()) {
    int j = joint->id();
    InsertTorque(&known_values, j, 0, torques[j]);
  }

  // build the dynamics factor graph
  DynamicsGraph graph_builder(four_bar_linkage_pure::gravity,
                              four_bar_linkage_pure::planar_axis);

  gtsam::NonlinearFactorGraph prior_factors =
      graph_builder.forwardDynamicsPriors(robot, 0, known_values);
  // still need to add pose and twist priors since no link is fixed in this case
  for (auto link : robot.links()) {
    int i = link->id();
    prior_factors.addPrior(internal::PoseKey(i, 0), link->bMcom(),
                           graph_builder.opt().bp_cost_model);
    prior_factors.addPrior<Vector6>(internal::TwistKey(i, 0), gtsam::Z_6x1,
                                    graph_builder.opt().bv_cost_model);
  }

  auto graph = graph_builder.dynamicsFactorGraph(robot, 0);
  graph.add(prior_factors);

  Values init_values = ZeroValues(robot, 0);

  // test the four bar linkage FD in the free-floating scenario
  gtsam::GaussNewtonOptimizer optimizer(graph, init_values);
  Values result = optimizer.optimize();
  gtsam::Vector actual_qAccel = DynamicsGraph::jointAccels(robot, result, 0);
  gtsam::Vector expected_qAccel = (gtsam::Vector(4) << 1, -1, 1, -1).finished();
  EXPECT(assert_equal(expected_qAccel, actual_qAccel, 1e-4));

  // test the condition when we fix link "l1"
  robot.fixLink("l1");
  graph = graph_builder.dynamicsFactorGraph(robot, 0);
  graph.add(prior_factors);

  gtsam::GaussNewtonOptimizer optimizer2(graph, init_values);
  result = optimizer2.optimize();

  actual_qAccel = DynamicsGraph::jointAccels(robot, result, 0);
  expected_qAccel = (gtsam::Vector(4) << 0.25, -0.25, 0.25, -0.25).finished();
  EXPECT(assert_equal(expected_qAccel, actual_qAccel));
}

// test jumping robot
TEST(dynamicsFactorGraph_FD, jumping_robot) {
  using jumping_robot::robot;

  Values known_values = zero_values(robot, 0);
  double torque3 = 0;
  double torque2 = 0.5;
  Vector torques =
      (Vector(6) << 0, torque2, torque3, torque3, torque2, 0).finished();
  for (auto&& joint : robot.joints()) {
    int j = joint->id();
    InsertTorque(&known_values, j, 0, torques[j]);
  }

  // build the dynamics factor graph
  DynamicsGraph graph_builder(jumping_robot::gravity,
                              jumping_robot::planar_axis);
  auto graph = graph_builder.dynamicsFactorGraph(robot, 0);
  graph.add(graph_builder.forwardDynamicsPriors(robot, 0, known_values));

  // test jumping robot FD
  gtsam::GaussNewtonOptimizer optimizer(graph, ZeroValues(robot, 0));
  Values result = optimizer.optimize();

  // check acceleration
  auto expected_qAccel = Vector(6);
  double m1 = 0.31;
  double m2 = 0.28;
  double m3 = 0.54;
  double link_radius = 0.02;
  double l = 0.55;
  double theta = 0.0 / 180.0 * M_PI;
  double acc =
      (torque3 - torque2 * 2 -
       (0.5 * m1 + 1.5 * m2 + 1.0 * m3) * 9.8 * l * std::sin(theta)) /
      (std::pow(l, 2) *
           (1.0 / 4 * m1 + (1.0 / 4 + 2 * std::pow(std::sin(theta), 2)) * m2 +
            2 * std::pow(std::sin(theta), 2) * m3) +
       (std::pow(l, 2) + 3 * std::pow(link_radius, 2)) *
           (1.0 / 12 * m1 + 1.0 / 12 * m2));
  expected_qAccel << acc, -2 * acc, acc, acc, -2 * acc, acc;
  Vector actual_qAccel = DynamicsGraph::jointAccels(robot, result, 0);
  EXPECT(assert_equal(expected_qAccel, actual_qAccel));
}

TEST(collocationFactors, simple_urdf) {
  DynamicsGraph graph_builder;
  using simple_urdf::robot;
  double dt = 1;
  int t = 0;
  int j = robot.joints()[0]->id();

  NonlinearFactorGraph prior_factors;
  prior_factors.add(
      PriorFactor<double>(internal::JointAngleKey(j, t), 1,
                          graph_builder.opt().prior_q_cost_model));
  prior_factors.add(PriorFactor<double>(
      internal::JointVelKey(j, t), 1, graph_builder.opt().prior_qv_cost_model));
  prior_factors.add(
      PriorFactor<double>(internal::JointAccelKey(j, t), 1,
                          graph_builder.opt().prior_qa_cost_model));
  prior_factors.add(
      PriorFactor<double>(internal::JointAccelKey(j, t + 1), 2,
                          graph_builder.opt().prior_qa_cost_model));

  Values init_values;
  InsertJointAngle(&init_values, j, t, 0.0);
  InsertJointVel(&init_values, j, t, 0.0);
  InsertJointAccel(&init_values, j, t, 0.0);
  InsertJointAngle(&init_values, j, t + 1, 0.0);
  InsertJointVel(&init_values, j, t + 1, 0.0);
  InsertJointAccel(&init_values, j, t + 1, 0.0);

  // test trapezoidal
  NonlinearFactorGraph trapezoidal_graph;
  trapezoidal_graph.add(graph_builder.collocationFactors(
      robot, t, dt, CollocationScheme::Trapezoidal));
  trapezoidal_graph.add(prior_factors);

  gtsam::GaussNewtonOptimizer optimizer_t(trapezoidal_graph, init_values);
  Values trapezoidal_result = optimizer_t.optimize();

  EXPECT(assert_equal(2.75, JointAngle(trapezoidal_result, j, t + 1)));
  EXPECT(assert_equal(2.5, JointVel(trapezoidal_result, j, t + 1)));

  // test Euler
  NonlinearFactorGraph euler_graph;
  euler_graph.add(
      graph_builder.collocationFactors(robot, t, dt, CollocationScheme::Euler));
  euler_graph.add(prior_factors);

  gtsam::GaussNewtonOptimizer optimizer_e(euler_graph, init_values);
  Values euler_result = optimizer_e.optimize();

  EXPECT(assert_equal(2.0, JointAngle(euler_result, j, t + 1)));
  EXPECT(assert_equal(2.0, JointVel(euler_result, j, t + 1)));

  // test the scenario with dt as a variable
  int phase = 0;
  init_values.insert(PhaseKey(phase), 0.0);
  prior_factors.add(PriorFactor<double>(PhaseKey(phase), dt,
                                        graph_builder.opt().time_cost_model));

  // multi-phase euler
  NonlinearFactorGraph mp_euler_graph;
  mp_euler_graph.add(graph_builder.multiPhaseCollocationFactors(
      robot, t, phase, CollocationScheme::Euler));
  mp_euler_graph.add(prior_factors);

  gtsam::GaussNewtonOptimizer optimizer_mpe(mp_euler_graph, init_values);
  Values mp_euler_result = optimizer_mpe.optimize();

  EXPECT(assert_equal(2.0, JointAngle(mp_euler_result, j, t + 1)));
  EXPECT(assert_equal(2.0, JointVel(mp_euler_result, j, t + 1)));

  // multi-phase trapezoidal
  NonlinearFactorGraph mp_trapezoidal_graph;
  mp_trapezoidal_graph.add(graph_builder.collocationFactors(
      robot, t, dt, CollocationScheme::Trapezoidal));
  mp_trapezoidal_graph.add(prior_factors);

  gtsam::GaussNewtonOptimizer optimizer_mpt(mp_trapezoidal_graph, init_values);
  Values mp_trapezoidal_result = optimizer_mpt.optimize();

  EXPECT(assert_equal(2.75, JointAngle(mp_trapezoidal_result, j, t + 1)));
  EXPECT(assert_equal(2.5, JointVel(mp_trapezoidal_result, j, t + 1)));
}

// test forward dynamics of a trajectory
TEST(dynamicsTrajectoryFG, simple_urdf_eq_mass) {
  using simple_urdf_eq_mass::robot;

  robot.fixLink("l1");
  int j = robot.joints()[0]->id();
  DynamicsGraph graph_builder(simple_urdf_eq_mass::gravity,
                              simple_urdf_eq_mass::planar_axis);

  int num_steps = 2;
  double dt = 1;

  Values known_values = zero_values(robot, 0);
  for (int i = 0; i <= num_steps; i++) {
    for (auto&& joint : robot.joints()) {
      int j = joint->id();
      InsertTorque(&known_values, j, i, i * 1.0 + 1.0);
    }
  }

  Values init_values = ZeroValuesTrajectory(robot, num_steps);

  // test Euler
  auto euler_graph = graph_builder.trajectoryFG(robot, num_steps, dt,
                                                CollocationScheme::Euler);
  euler_graph.add(
      graph_builder.trajectoryFDPriors(robot, num_steps, known_values));

  gtsam::GaussNewtonOptimizer optimizer_e(euler_graph, init_values);
  Values euler_result = optimizer_e.optimize();

  EXPECT(assert_equal(0.0, JointAngle(euler_result, j, 1)));
  EXPECT(assert_equal(1.0, JointVel(euler_result, j, 1)));
  EXPECT(assert_equal(2.0, JointAccel(euler_result, j, 1)));
  EXPECT(assert_equal(1.0, JointAngle(euler_result, j, 2)));
  EXPECT(assert_equal(3.0, JointVel(euler_result, j, 2)));
  EXPECT(assert_equal(3.0, JointAccel(euler_result, j, 2)));

  // test trapezoidal
  auto trapezoidal_graph = graph_builder.trajectoryFG(
      robot, num_steps, dt, CollocationScheme::Trapezoidal);
  trapezoidal_graph.add(
      graph_builder.trajectoryFDPriors(robot, num_steps, known_values));

  gtsam::GaussNewtonOptimizer optimizer_t(trapezoidal_graph, init_values);
  Values trapezoidal_result = optimizer_t.optimize();

  EXPECT(assert_equal(0.75, JointAngle(trapezoidal_result, j, 1)));
  EXPECT(assert_equal(1.5, JointVel(trapezoidal_result, j, 1)));
  EXPECT(assert_equal(2.0, JointAccel(trapezoidal_result, j, 1)));
  EXPECT(assert_equal(3.5, JointAngle(trapezoidal_result, j, 2)));
  EXPECT(assert_equal(4.0, JointVel(trapezoidal_result, j, 2)));
  EXPECT(assert_equal(3.0, JointAccel(trapezoidal_result, j, 2)));

  // test the scenario with dt as a variable
  vector<int> phase_steps{1, 1};
  auto transition_graph = graph_builder.dynamicsFactorGraph(robot, 1);
  vector<NonlinearFactorGraph> transition_graphs{transition_graph};
  double dt0 = 1;
  double dt1 = 2;
  NonlinearFactorGraph mp_prior_graph =
      graph_builder.trajectoryFDPriors(robot, num_steps, known_values);
  mp_prior_graph.add(PriorFactor<double>(PhaseKey(0), dt0,
                                         graph_builder.opt().time_cost_model));
  mp_prior_graph.add(PriorFactor<double>(PhaseKey(1), dt1,
                                         graph_builder.opt().time_cost_model));
  init_values = ZeroValuesTrajectory(robot, num_steps, 2);

  // multi-phase Euler
  NonlinearFactorGraph mp_euler_graph = graph_builder.multiPhaseTrajectoryFG(
      robot, phase_steps, transition_graphs, CollocationScheme::Euler);
  mp_euler_graph.add(mp_prior_graph);
  gtsam::GaussNewtonOptimizer optimizer_mpe(mp_euler_graph, init_values);
  Values mp_euler_result = optimizer_mpe.optimize();

  // t        0   1   2
  // dt         1   2
  // torque   1   2   3
  // q        0   0   2
  // v        0   1   5
  // a        1   2   3
  EXPECT(assert_equal(0.0, JointAngle(mp_euler_result, j, 1)));
  EXPECT(assert_equal(1.0, JointVel(mp_euler_result, j, 1)));
  EXPECT(assert_equal(2.0, JointAccel(mp_euler_result, j, 1)));
  EXPECT(assert_equal(2.0, JointAngle(mp_euler_result, j, 2)));
  EXPECT(assert_equal(5.0, JointVel(mp_euler_result, j, 2)));
  EXPECT(assert_equal(3.0, JointAccel(mp_euler_result, j, 2)));

  // multi-phase Trapezoidal
  auto mp_trapezoidal_graph = graph_builder.multiPhaseTrajectoryFG(
      robot, phase_steps, transition_graphs, CollocationScheme::Trapezoidal);
  mp_trapezoidal_graph.add(mp_prior_graph);
  gtsam::GaussNewtonOptimizer optimizer_mpt(mp_trapezoidal_graph,
                                            mp_euler_result);
  Values mp_trapezoidal_result = optimizer_mpt.optimize();

  // t        0     1     2
  // dt          1     2
  // torque   1     2     3
  // q        0     0.75  8.75
  // v        0     1.5   6.5
  // a        1     2     3
  EXPECT(assert_equal(0.75, JointAngle(mp_trapezoidal_result, j, 1)));
  EXPECT(assert_equal(1.5, JointVel(mp_trapezoidal_result, j, 1)));
  EXPECT(assert_equal(2.0, JointAccel(mp_trapezoidal_result, j, 1)));
  EXPECT(assert_equal(8.75, JointAngle(mp_trapezoidal_result, j, 2)));
  EXPECT(assert_equal(6.5, JointVel(mp_trapezoidal_result, j, 2)));
  EXPECT(assert_equal(3.0, JointAccel(mp_trapezoidal_result, j, 2)));
}

// Test contacts in dynamics graph.
TEST(dynamicsFactorGraph_Contacts, dynamics_graph_simple_rr) {
  // Load the robot from urdf file
  using simple_rr::robot;

  // Add some contact points.
  PointOnLinks contact_points;
  LinkSharedPtr l0 = robot.link("link_0");
  contact_points.emplace_back(l0, gtsam::Point3(0, 0, -0.1));

  // Build the dynamics FG.
  gtsam::Vector3 gravity = (gtsam::Vector(3) << 0, 0, -9.8).finished();
  DynamicsGraph graph_builder(gravity);
  auto graph = graph_builder.dynamicsFactorGraph(robot, 0, contact_points, 1.0);

  Values known_values = zero_values(robot, 0, true);
  // Compute inverse dynamics prior factors.
  gtsam::NonlinearFactorGraph prior_factors =
      graph_builder.inverseDynamicsPriors(robot, 0, known_values);

  // Specify pose and twist priors for one leg.
<<<<<<< HEAD
  prior_factors.addPrior(internal::PoseKey(l0->id(), 0), l0->wTcom(),
=======
  prior_factors.addPrior(internal::PoseKey(robot.link("link_0")->id(), 0),
                         robot.link("link_0")->bMcom(),
>>>>>>> dbe98abc
                         gtsam::noiseModel::Constrained::All(6));
  prior_factors.addPrior<Vector6>(internal::TwistKey(l0->id(), 0), gtsam::Z_6x1,
                                  gtsam::noiseModel::Constrained::All(6));
  graph.add(prior_factors);

  // Add min torque factor.
  for (auto joint : robot.joints())
    graph.add(MinTorqueFactor(internal::TorqueKey(joint->id(), 0),
                              gtsam::noiseModel::Isotropic::Sigma(1, 1)));

  // Set initial values.
  Values init_values = ZeroValues(robot, 0, 0.0, contact_points);

  // Optimize!
  gtsam::GaussNewtonOptimizer optimizer(graph, init_values);
  Values results = optimizer.optimize();
  //   std::cout << "Error: " << graph.error(results) << std::endl;


  auto contact_wrench_key = ContactWrenchKey(l0->id(), 0, 0);
  gtsam::Vector contact_wrench_optimized =
      results.at<gtsam::Vector>(contact_wrench_key);

  graph_builder.saveGraph("../../visualization/factor_graph.json", graph,
                          results, robot, 0, false);

  EXPECT(assert_equal((gtsam::Vector(6) << 0, 0, 0, 0, 0, 0.294).finished(),
                      contact_wrench_optimized));

  for (auto joint : robot.joints())
    EXPECT(assert_equal(0, Torque(results, joint->id())));
}

// Test contacts in dynamics graph.
TEST(dynamicsFactorGraph_Contacts, dynamics_graph_biped) {
  // Load the robot from urdf file
  Robot biped = CreateRobotFromFile(kUrdfPath + std::string("/biped.urdf"));

  // Add some contact points.
  PointOnLinks contact_points;
  contact_points.emplace_back(biped.link("lower0"), gtsam::Point3(0.14, 0, 0));
  contact_points.emplace_back(biped.link("lower2"), gtsam::Point3(0.14, 0, 0));

  // Build the dynamics FG.
  gtsam::Vector3 gravity = (gtsam::Vector(3) << 0, 0, -9.81).finished();
  DynamicsGraph graph_builder(gravity);
  auto graph = graph_builder.dynamicsFactorGraph(biped, 0, contact_points, 1.0);

  // Compute inverse dynamics prior factors.
  // Inverse dynamics priors. We care about the torques.
  Values known_values = zero_values(biped, 0, true);
  gtsam::NonlinearFactorGraph prior_factors =
      graph_builder.inverseDynamicsPriors(biped, 0, known_values);

  // Specify pose and twist priors for base.
  auto body = biped.link("body");
  prior_factors.addPrior(internal::PoseKey(body->id(), 0), body->bMcom(),
                         graph_builder.opt().bp_cost_model);
  prior_factors.addPrior<Vector6>(internal::TwistKey(body->id(), 0),
                                  gtsam::Z_6x1,
                                  graph_builder.opt().bv_cost_model);
  prior_factors.addPrior<Vector6>(internal::TwistAccelKey(body->id(), 0),
                                  gtsam::Z_6x1,
                                  graph_builder.opt().ba_cost_model);
  graph.add(prior_factors);

  // Add min torque factor.
  for (auto joint : biped.joints())
    graph.add(MinTorqueFactor(internal::TorqueKey(joint->id(), 0),
                              gtsam::noiseModel::Isotropic::Sigma(1, 1)));

  // Set initial values.
  Values init_values = ZeroValues(biped, 0, 0.0, contact_points);

  // Regression on graph and values size.
  EXPECT_LONGS_EQUAL(74, graph.size());
  EXPECT_LONGS_EQUAL(59, init_values.size());

  // Optimize!
  gtsam::GaussNewtonOptimizer optimizer(graph, init_values);
  Values results = optimizer.optimize();

  double normal_force = 0;
  for (auto&& cp : contact_points) {
    LinkSharedPtr l = biped.link("lower0");
    auto contact_wrench_key = ContactWrenchKey(l->id(), 0, 0);
    gtsam::Vector contact_wrench_optimized =
        results.at<gtsam::Vector>(contact_wrench_key);
    gtsam::Pose3 pose_optimized = Pose(results, l->id());
    gtsam::Pose3 comTc = gtsam::Pose3(pose_optimized.rotation(), cp.point);
    normal_force =
        normal_force + (comTc.AdjointMap() * contact_wrench_optimized)[5];
  }

  // Assert that the normal forces at the contacts sum up to the robot's weight.
  EXPECT(assert_equal(187.8615, normal_force, 1e-2));
}

// check joint limit factors
TEST(jointlimitFactors, simple_urdf) {
  using simple_urdf::robot;
  DynamicsGraph graph_builder;
  NonlinearFactorGraph joint_limit_factors =
      graph_builder.jointLimitFactors(robot, 0);

  // 4 joint limit factors per joint (angle, velocity, acceleration, torque).
  EXPECT(assert_equal(static_cast<int>(robot.joints().size()) * 4,
                      joint_limit_factors.keys().size()));
}

// Test contacts in dynamics graph.
TEST(dynamicsFactorGraph_Contacts, dynamics_graph_simple_rrr) {
  // Load the robot from urdf file
  Robot robot = CreateRobotFromFile(
      kSdfPath + std::string("/test/simple_rrr.sdf"), "simple_rrr_sdf");

  // Add some contact points.
  PointOnLinks contact_points;
  LinkSharedPtr l0 = robot.link("link_0");
  contact_points.emplace_back(l0, gtsam::Point3(0, 0, -0.1));

  // Build the dynamics FG.
  gtsam::Vector3 gravity = (gtsam::Vector(3) << 0, 0, -9.8).finished();
  DynamicsGraph graph_builder(gravity);
  auto graph = graph_builder.dynamicsFactorGraph(robot, 0, contact_points, 1.0);

  // Compute inverse dynamics prior factors.
  gtsam::Values known_values = zero_values(robot, 0, true);
  gtsam::NonlinearFactorGraph prior_factors =
      graph_builder.inverseDynamicsPriors(robot, 0, known_values);

  // Specify pose and twist priors for one leg.
<<<<<<< HEAD
  prior_factors.addPrior(internal::PoseKey(l0->id(), 0), l0->wTcom(),
=======
  prior_factors.addPrior(internal::PoseKey(robot.link("link_0")->id(), 0),
                         robot.link("link_0")->bMcom(),
>>>>>>> dbe98abc
                         gtsam::noiseModel::Constrained::All(6));
  prior_factors.addPrior<Vector6>(internal::TwistKey(l0->id(), 0), gtsam::Z_6x1,
                                  gtsam::noiseModel::Constrained::All(6));
  graph.add(prior_factors);

  // Add min torque factor.
  for (auto joint : robot.joints())
    graph.add(MinTorqueFactor(internal::TorqueKey(joint->id(), 0),
                              gtsam::noiseModel::Isotropic::Sigma(1, 0.1)));

  // Set initial values.
  Values init_values = ZeroValues(robot, 0, 0.0, contact_points);

  // Optimize!
  gtsam::GaussNewtonOptimizer optimizer(graph, init_values);
  Values results = optimizer.optimize();
  EXPECT_DOUBLES_EQUAL(0, graph.error(results), 1e-9);

  auto contact_wrench_key = ContactWrenchKey(l0->id(), 0, 0);
  gtsam::Vector contact_wrench_optimized =
      results.at<gtsam::Vector>(contact_wrench_key);

  graph_builder.saveGraph("../../visualization/factor_graph.json", graph,
                          results, robot, 0, false);

  EXPECT(assert_equal((gtsam::Vector(6) << 0, 0, 0, 0, 0, 0.392).finished(),
                      contact_wrench_optimized));

  for (auto joint : robot.joints())
    EXPECT(assert_equal(0, Torque(results, joint->id())));
}

int main() {
  TestResult tr;
  return TestRegistry::runAllTests(tr);
}<|MERGE_RESOLUTION|>--- conflicted
+++ resolved
@@ -442,12 +442,7 @@
       graph_builder.inverseDynamicsPriors(robot, 0, known_values);
 
   // Specify pose and twist priors for one leg.
-<<<<<<< HEAD
-  prior_factors.addPrior(internal::PoseKey(l0->id(), 0), l0->wTcom(),
-=======
-  prior_factors.addPrior(internal::PoseKey(robot.link("link_0")->id(), 0),
-                         robot.link("link_0")->bMcom(),
->>>>>>> dbe98abc
+  prior_factors.addPrior(internal::PoseKey(l0->id(), 0), l0->bMcom(),
                          gtsam::noiseModel::Constrained::All(6));
   prior_factors.addPrior<Vector6>(internal::TwistKey(l0->id(), 0), gtsam::Z_6x1,
                                   gtsam::noiseModel::Constrained::All(6));
@@ -580,12 +575,7 @@
       graph_builder.inverseDynamicsPriors(robot, 0, known_values);
 
   // Specify pose and twist priors for one leg.
-<<<<<<< HEAD
-  prior_factors.addPrior(internal::PoseKey(l0->id(), 0), l0->wTcom(),
-=======
-  prior_factors.addPrior(internal::PoseKey(robot.link("link_0")->id(), 0),
-                         robot.link("link_0")->bMcom(),
->>>>>>> dbe98abc
+  prior_factors.addPrior(internal::PoseKey(l0->id(), 0), l0->bMcom(),
                          gtsam::noiseModel::Constrained::All(6));
   prior_factors.addPrior<Vector6>(internal::TwistKey(l0->id(), 0), gtsam::Z_6x1,
                                   gtsam::noiseModel::Constrained::All(6));
