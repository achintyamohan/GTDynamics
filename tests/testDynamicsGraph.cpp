--- conflicted
+++ resolved
@@ -413,8 +413,7 @@
 
   // Add some contact points.
   ContactPoints contact_points;
-  contact_points.emplace("link_0",
-      ContactPoint{gtsam::Point3(0, 0, -0.1), 0});
+  contact_points.emplace("link_0", ContactPoint{gtsam::Point3(0, 0, -0.1), 0});
 
   // Build the dynamics FG.
   gtsam::Vector3 gravity = (gtsam::Vector(3) << 0, 0, -9.8).finished();
@@ -446,22 +445,17 @@
   // Set initial values.
   gtsam::Values init_values = ZeroValues(my_robot, 0, 0.0, contact_points);
 
-//   graph_builder.printGraph(graph);
+  //   graph_builder.printGraph(graph);
 
   // Optimize!
   gtsam::GaussNewtonOptimizer optimizer(graph, init_values);
   Values results = optimizer.optimize();
-//   std::cout << "Error: " << graph.error(results) << std::endl;
+  //   std::cout << "Error: " << graph.error(results) << std::endl;
 
   LinkSharedPtr l0 = my_robot.getLinkByName("link_0");
 
-<<<<<<< HEAD
   auto contact_wrench_key =
-      ContactWrenchKey(l0->getID(), contact_points[0].id, 0);
-=======
-  auto contact_wrench_key = ContactWrenchKey(
-      l0->getID(), contact_points["link_0"].contact_id, 0);
->>>>>>> 2226a81f
+      ContactWrenchKey(l0->getID(), contact_points["link_0"].id, 0);
   gtsam::Vector contact_wrench_optimized =
       results.at<gtsam::Vector>(contact_wrench_key);
 
@@ -483,9 +477,9 @@
   // Add some contact points.
   ContactPoints contact_points;
   contact_points.emplace("lower0",
-      ContactPoint{gtsam::Point3(0.14, 0, 0), 0, -0.54});
+                         ContactPoint{gtsam::Point3(0.14, 0, 0), 0, -0.54});
   contact_points.emplace("lower2",
-      ContactPoint{gtsam::Point3(0.14, 0, 0), 0, -0.54});
+                         ContactPoint{gtsam::Point3(0.14, 0, 0), 0, -0.54});
 
   // Build the dynamics FG.
   gtsam::Vector3 gravity = (gtsam::Vector(3) << 0, 0, -9.8).finished();
@@ -504,15 +498,9 @@
 
   // Specify pose and twist priors for base.
   auto body = biped.getLinkByName("body");
-<<<<<<< HEAD
   prior_factors.add(
       gtsam::PriorFactor<gtsam::Pose3>(PoseKey(body->getID(), 0), body->wTcom(),
-                                       gtsam::noiseModel::Constrained::All(6)));
-=======
-  prior_factors.add(gtsam::PriorFactor<gtsam::Pose3>(
-      PoseKey(body->getID(), 0), body->wTcom(),
-      graph_builder.opt().bp_cost_model));
->>>>>>> 2226a81f
+                                       graph_builder.opt().bp_cost_model));
   prior_factors.add(gtsam::PriorFactor<gtsam::Vector6>(
       TwistKey(body->getID(), 0), gtsam::Vector6::Zero(),
       graph_builder.opt().bv_cost_model));
@@ -529,42 +517,31 @@
   // Set initial values.
   gtsam::Values init_values = ZeroValues(biped, 0, 0.0, contact_points);
 
-//   graph_builder.printGraph(graph);
+  //   graph_builder.printGraph(graph);
 
   // Optimize!
   gtsam::GaussNewtonOptimizer optimizer(graph, init_values);
   gtsam::Values results = optimizer.optimize();
 
-//   std::cout << "Error: " << graph.error(results) << std::endl;
+  //   std::cout << "Error: " << graph.error(results) << std::endl;
 
   double normal_force = 0;
   for (auto&& contact_point : contact_points) {
     LinkSharedPtr l = biped.getLinkByName("lower0");
-<<<<<<< HEAD
-    auto contact_wrench_key = ContactWrenchKey(l->getID(), contact_point.id, 0);
-=======
     auto contact_wrench_key =
-        ContactWrenchKey(l->getID(), contact_point.second.contact_id, 0);
->>>>>>> 2226a81f
+        ContactWrenchKey(l->getID(), contact_point.second.id, 0);
     gtsam::Vector contact_wrench_optimized =
         results.at<gtsam::Vector>(contact_wrench_key);
     gtsam::Pose3 pose_optimized =
         results.at<gtsam::Pose3>(PoseKey(l->getID(), 0));
     gtsam::Pose3 comTc =
-<<<<<<< HEAD
-        gtsam::Pose3(pose_optimized.rotation(), contact_point.point);
-=======
-        gtsam::Pose3(pose_optimized.rotation(), contact_point.second.contact_point);
->>>>>>> 2226a81f
+        gtsam::Pose3(pose_optimized.rotation(), contact_point.second.point);
     normal_force =
         normal_force + (comTc.AdjointMap() * contact_wrench_optimized)[5];
   }
 
   // Assert that the normal forces at the contacts sum up to the robot's weight.
-<<<<<<< HEAD
-=======
-  //TODO(Varun) Check this test, total weight should be 187.8615
->>>>>>> 2226a81f
+  // TODO(Varun) Check this test, total weight should be 187.8615
   EXPECT(assert_equal(187.67, normal_force, 1e-2));
 }
 
@@ -589,7 +566,7 @@
   // Add some contact points.
   ContactPoints contact_points;
   contact_points.emplace("link_0",
-      ContactPoint{gtsam::Point3(0, 0, -0.1), 0, 0});
+                         ContactPoint{gtsam::Point3(0, 0, -0.1), 0, 0});
 
   // Build the dynamics FG.
   gtsam::Vector3 gravity = (gtsam::Vector(3) << 0, 0, -9.8).finished();
@@ -632,13 +609,8 @@
 
   LinkSharedPtr l0 = my_robot.getLinkByName("link_0");
 
-<<<<<<< HEAD
   auto contact_wrench_key =
-      ContactWrenchKey(l0->getID(), contact_points[0].id, 0);
-=======
-  auto contact_wrench_key = ContactWrenchKey(
-      l0->getID(), contact_points["link_0"].contact_id, 0);
->>>>>>> 2226a81f
+      ContactWrenchKey(l0->getID(), contact_points["link_0"].id, 0);
   gtsam::Vector contact_wrench_optimized =
       results.at<gtsam::Vector>(contact_wrench_key);
 
