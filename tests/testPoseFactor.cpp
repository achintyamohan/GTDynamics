--- conflicted
+++ resolved
@@ -40,7 +40,7 @@
            qKey = gtsam::Symbol('q', 0);
 }  // namespace example
 
-ScrewJointBaseConstSharedPtr make_joint(gtsam::Pose3 jMi,
+ScrewJointBaseConstSharedPtr make_joint(gtsam::Pose3 cMp,
                                         gtsam::Vector6 cScrewAxis) {
   // create links
   Link::Params link1_params, link2_params;
@@ -50,17 +50,17 @@
   link1_params.wTl = gtsam::Pose3();
   link1_params.lTcom = gtsam::Pose3();
   link2_params = link1_params;
-  link2_params.wTl = jMi.inverse();
+  link2_params.wTl = cMp.inverse();
 
   LinkSharedPtr l1 = std::make_shared<Link>(Link(link1_params));
   LinkSharedPtr l2 = std::make_shared<Link>(Link(link2_params));
 
   // create joint
   ScrewJointBase::Parameters joint_params;
-  joint_params.effort_type = JointEffortType::Actuated;
-  joint_params.joint_lower_limit = -1.57;
-  joint_params.joint_upper_limit = 1.57;
-  joint_params.joint_limit_threshold = 0;
+  joint_params.effort_type = Joint::EffortType::Actuated;
+  joint_params.scalar_limits.value_lower_limit = -1.57;
+  joint_params.scalar_limits.value_upper_limit = 1.57;
+  joint_params.scalar_limits.value_limit_threshold = 0;
   gtsam::Pose3 wTj = gtsam::Pose3(gtsam::Rot3(), gtsam::Point3(0, 0, 2));
   gtsam::Pose3 jTccom = wTj.inverse() * l2->wTcom();
   gtsam::Vector6 jScrewAxis = jTccom.AdjointMap() * cScrewAxis;
@@ -76,34 +76,17 @@
   gtsam::Pose3 cMp = gtsam::Pose3(gtsam::Rot3(), gtsam::Point3(-2, 0, 0));
   gtsam::Vector6 screw_axis;
   screw_axis << 0, 0, 1, 0, 1, 0;
-<<<<<<< HEAD
-  auto joint = make_joint(jMi, screw_axis);
+  auto joint = make_joint(cMp, screw_axis);
   double jointAngle = 0;
 
   // Create factor
-  PoseFactor factor(example::pose_i_key, example::pose_j_key,
+  PoseFactor factor(example::pose_p_key, example::pose_c_key,
                                     example::qKey, example::cost_model, joint);
 
   // call evaluateError
-  gtsam::Pose3 pose_i(gtsam::Rot3(), gtsam::Point3(1, 0, 0)),
-      pose_j(gtsam::Rot3(), gtsam::Point3(3, 0, 0));
-  auto actual_errors = factor.evaluateError(pose_i, pose_j, jointAngle);
-=======
-  PoseFunctor predictPose(cMp, screw_axis);
-
-  // check prediction
-  double jointAngle = 0;
-  gtsam::Pose3 pose_p(gtsam::Rot3(), gtsam::Point3(1, 0, 0)),
-      pose_c(gtsam::Rot3(), gtsam::Point3(3, 0, 0));
-  EXPECT(assert_equal(pose_c, predictPose(pose_p, jointAngle), 1e-6));
-
-  // Create factor
-  PoseFactor factor(example::pose_p_key, example::pose_c_key, example::qKey,
-                    example::cost_model, cMp, screw_axis);
-
-  // call evaluateError
+  gtsam::Pose3 pose_p(gtsam::Rot3(), gtsam::Point3(1, 0, 0));
+  gtsam::Pose3 pose_c(gtsam::Rot3(), gtsam::Point3(3, 0, 0));
   auto actual_errors = factor.evaluateError(pose_p, pose_c, jointAngle);
->>>>>>> 53ef5d9b
 
   // check value
   auto expected_errors = (gtsam::Vector(6) << 0, 0, 0, 0, 0, 0).finished();
@@ -124,43 +107,24 @@
   gtsam::Pose3 cMp = gtsam::Pose3(gtsam::Rot3(), gtsam::Point3(-2, 0, 0));
   gtsam::Vector6 screw_axis;
   screw_axis << 0, 0, 1, 0, 1, 0;
-<<<<<<< HEAD
-  auto joint = make_joint(jMi, screw_axis);
-  PoseFactor factor(example::pose_i_key, example::pose_j_key, example::qKey,
+  auto joint = make_joint(cMp, screw_axis);
+  PoseFactor factor(example::pose_p_key, example::pose_c_key, example::qKey,
                     example::cost_model, joint);
-  double jointAngle;
-  gtsam::Pose3 pose_i, pose_j;
-
-  // check prediction at zero joint angle
-  jointAngle = 0;
-  pose_i = gtsam::Pose3(gtsam::Rot3(), gtsam::Point3(1, 0, 0));
-  pose_j = gtsam::Pose3(gtsam::Rot3(), gtsam::Point3(3, 0, 0));
-  EXPECT(assert_equal(gtsam::Vector6::Zero(),
-                      factor.evaluateError(pose_i, pose_j, jointAngle), 1e-6));
-
-  // check prediction at half PI
-  jointAngle = M_PI / 2;
-  pose_i = gtsam::Pose3(gtsam::Rot3(), gtsam::Point3(1, 0, 0));
-  pose_j = gtsam::Pose3(gtsam::Rot3::Rz(jointAngle), gtsam::Point3(2, 1, 0));
-  EXPECT(assert_equal(gtsam::Vector6::Zero(),
-                      factor.evaluateError(pose_i, pose_j, jointAngle), 1e-6));
-=======
-  PoseFunctor predictPose(cMp, screw_axis);
-
   double jointAngle;
   gtsam::Pose3 pose_p, pose_c;
   // check prediction at zero joint angle
   jointAngle = 0;
   pose_p = gtsam::Pose3(gtsam::Rot3(), gtsam::Point3(1, 0, 0));
   pose_c = gtsam::Pose3(gtsam::Rot3(), gtsam::Point3(3, 0, 0));
-  EXPECT(assert_equal(pose_c, predictPose(pose_p, jointAngle), 1e-6));
+  EXPECT(assert_equal(gtsam::Vector6::Zero(),
+                      factor.evaluateError(pose_p, pose_c, jointAngle), 1e-6));
 
   // check prediction at half PI
   jointAngle = M_PI / 2;
   pose_p = gtsam::Pose3(gtsam::Rot3(), gtsam::Point3(1, 0, 0));
   pose_c = gtsam::Pose3(gtsam::Rot3::Rz(jointAngle), gtsam::Point3(2, 1, 0));
-  EXPECT(assert_equal(pose_c, predictPose(pose_p, jointAngle), 1e-6));
->>>>>>> 53ef5d9b
+  EXPECT(assert_equal(gtsam::Vector6::Zero(),
+                      factor.evaluateError(pose_p, pose_c, jointAngle), 1e-6));
 }
 
 // Test breaking case for rr link
@@ -178,10 +142,9 @@
       my_robot.getJointByName("j1"));
   gtsam::Vector6 screw_axis =
       (gtsam::Vector(6) << 1, 0, 0, 0, -1, 0).finished();
-<<<<<<< HEAD
-  gtsam::Pose3 jMi = j1->transformTo(l2);
-  auto joint = make_joint(jMi, screw_axis);
-  PoseFactor factor(example::pose_i_key, example::pose_j_key, example::qKey,
+  gtsam::Pose3 cMp = j1->transformTo(l2);
+  auto joint = make_joint(cMp, screw_axis);
+  PoseFactor factor(example::pose_p_key, example::pose_c_key, example::qKey,
                     example::cost_model, joint);
 
   EXPECT(assert_equal(
@@ -191,40 +154,36 @@
       1e-6));
 }
 
-// Test non-zero jMi rotation case
+// Test non-zero cMp rotation case
 TEST(PoseFactor, nonzero_rest) {
   // Create factor
-  gtsam::Pose3 jMi = gtsam::Pose3(gtsam::Rot3::Rx(1), gtsam::Point3(-2, 0, 0));
+  gtsam::Pose3 cMp = gtsam::Pose3(gtsam::Rot3::Rx(1), gtsam::Point3(-2, 0, 0));
   gtsam::Vector6 screw_axis;
   screw_axis << 0, 0, 1, 0, 1, 0;
-  auto joint = make_joint(jMi, screw_axis);
-  PoseFactor factor(example::pose_i_key, example::pose_j_key, example::qKey,
+  auto joint = make_joint(cMp, screw_axis);
+  PoseFactor factor(example::pose_p_key, example::pose_c_key, example::qKey,
                     example::cost_model, joint);
 
   double jointAngle;
-  gtsam::Pose3 pose_i, pose_j;
+  gtsam::Pose3 pose_p, pose_c;
   // zero joint angle
   jointAngle = 0;
-  pose_i = gtsam::Pose3(gtsam::Rot3(), gtsam::Point3(1, 0, 0));
-  pose_j = gtsam::Pose3(gtsam::Rot3(), gtsam::Point3(3, 0, 0));
+  pose_p = gtsam::Pose3(gtsam::Rot3(), gtsam::Point3(1, 0, 0));
+  pose_c = gtsam::Pose3(gtsam::Rot3(), gtsam::Point3(3, 0, 0));
   // Make sure linearization is correct
   gtsam::Values values;
-  values.insert(example::pose_i_key, pose_i);
-  values.insert(example::pose_j_key, pose_j);
+  values.insert(example::pose_p_key, pose_p);
+  values.insert(example::pose_c_key, pose_c);
   values.insert(example::qKey, jointAngle);
   double diffDelta = 1e-7;
   EXPECT_CORRECT_FACTOR_JACOBIANS(factor, values, diffDelta, 1e-3);
-=======
-  gtsam::Pose3 cMp = j1->transformTo(l2);
-  PoseFunctor predictPose(cMp, screw_axis);
->>>>>>> 53ef5d9b
 
   // half PI
   jointAngle = M_PI / 2;
-  pose_i = gtsam::Pose3(gtsam::Rot3(), gtsam::Point3(1, 0, 0));
-  pose_j = gtsam::Pose3(gtsam::Rot3::Rz(jointAngle), gtsam::Point3(2, 1, 0));
-  values.update(example::pose_i_key, pose_i);
-  values.update(example::pose_j_key, pose_j);
+  pose_p = gtsam::Pose3(gtsam::Rot3(), gtsam::Point3(1, 0, 0));
+  pose_c = gtsam::Pose3(gtsam::Rot3::Rz(jointAngle), gtsam::Point3(2, 1, 0));
+  values.update(example::pose_p_key, pose_p);
+  values.update(example::pose_c_key, pose_c);
   values.update(example::qKey, jointAngle);
   EXPECT_CORRECT_FACTOR_JACOBIANS(factor, values, diffDelta, 1e-3);
 }
