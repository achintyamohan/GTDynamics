find_package(gtwrap)

set(WRAP_PYTHON_VERSION
    "Default"
    CACHE STRING "The Python version to use for wrapping")
gtwrap_get_python_version(${WRAP_PYTHON_VERSION})
message(STATUS "Wrapper Python Version: ${WRAP_PYTHON_VERSION}")

set(PYTHON_REQUIREMENTS_PATH "requirements.txt")
set(PYTHON_TESTS "${PROJECT_NAME}.tests")

set(GTDYNAMICS_PYTHON_PATH ${PROJECT_SOURCE_DIR}/python/)

configure_file(${GTDYNAMICS_PYTHON_PATH}/templates/setup.py.in
               ${PROJECT_BINARY_DIR}/python/setup.py)
configure_file(${GTDYNAMICS_PYTHON_PATH}/templates/__init__.py.in
               ${PROJECT_BINARY_DIR}/python/${PROJECT_NAME}/__init__.py)
configure_file(${GTDYNAMICS_PYTHON_PATH}/requirements.txt
               ${PROJECT_BINARY_DIR}/python/requirements.txt COPYONLY)
configure_file(${GTDYNAMICS_PYTHON_PATH}/templates/${PROJECT_NAME}.tpl
               ${PROJECT_BINARY_DIR}/${PROJECT_NAME}.tpl)

<<<<<<< HEAD
# concatenate the different wrapper interface files
# check if any interface files changed
foreach(INTERFACE_FILE ${PROJECT_SOURCE_DIR}/${PROJECT_NAME}.i ${ADDITIONAL_INTERFACE_FILES} ${ADDITIONAL_INTERFACE_FILES_JR})
  if(NOT EXISTS ${PROJECT_BINARY_DIR}/${PROJECT_NAME}.i OR
     ${INTERFACE_FILE} IS_NEWER_THAN ${PROJECT_BINARY_DIR}/${PROJECT_NAME}.i)
    set(UPDATE_INTERFACE TRUE)
  endif()
endforeach()
# if so, then update the overall interface file
if (UPDATE_INTERFACE)
  configure_file(${PROJECT_SOURCE_DIR}/${PROJECT_NAME}.i
                 ${PROJECT_BINARY_DIR}/${PROJECT_NAME}.i COPYONLY)
  # append additional interface files to end of gtdynamics.i
  foreach(INTERFACE_FILE ${ADDITIONAL_INTERFACE_FILES} ${ADDITIONAL_INTERFACE_FILES_JR})
    set_property(DIRECTORY
                 APPEND
                 PROPERTY CMAKE_CONFIGURE_DEPENDS ${INTERFACE_FILE}) # trigger cmake on file change
    file(READ ${INTERFACE_FILE} interface_contents)
    file(APPEND ${PROJECT_BINARY_DIR}/${PROJECT_NAME}.i "${interface_contents}")
  endforeach()
endif()
=======
combine_interface_headers(
  ${PROJECT_BINARY_DIR}/${PROJECT_NAME}.i
  ${PROJECT_SOURCE_DIR}/${PROJECT_NAME}.i ${ADDITIONAL_INTERFACE_FILES})
>>>>>>> 5126a1b9

pybind_wrap(
  ${PROJECT_NAME}_py # target
  ${PROJECT_BINARY_DIR}/${PROJECT_NAME}.i # interface header file
  "${PROJECT_NAME}.cpp" # the generated cpp
  "${PROJECT_NAME}" # module_name
  "${PROJECT_NAME}" # top namespace in the cpp file
  "${ignore}" # ignore classes
  ${PROJECT_BINARY_DIR}/${PROJECT_NAME}.tpl
  ${PROJECT_NAME} # libs
  "${PROJECT_NAME}" # dependencies
  ON # use boost
)

set_target_properties(
  ${PROJECT_NAME}_py
  PROPERTIES OUTPUT_NAME "${PROJECT_NAME}"
             LIBRARY_OUTPUT_DIRECTORY
             "${PROJECT_BINARY_DIR}/python/${PROJECT_NAME}"
             DEBUG_POSTFIX "" # Otherwise you will have a wrong name
             RELWITHDEBINFO_POSTFIX "" # Otherwise you will have a wrong name
)

add_custom_target(
  python-install
  COMMAND ${PYTHON_EXECUTABLE} ${PROJECT_BINARY_DIR}/python/setup.py install
  DEPENDS ${PROJECT_NAME}_py
  WORKING_DIRECTORY ${PROJECT_BINARY_DIR}/python)

# Custom make command to run all Python tests
add_custom_target(
  python-test
  COMMAND ${PYTHON_EXECUTABLE} -m unittest discover
  DEPENDS ${PROJECT_NAME}_py
  WORKING_DIRECTORY ${PROJECT_SOURCE_DIR}/python/tests)<|MERGE_RESOLUTION|>--- conflicted
+++ resolved
@@ -20,33 +20,9 @@
 configure_file(${GTDYNAMICS_PYTHON_PATH}/templates/${PROJECT_NAME}.tpl
                ${PROJECT_BINARY_DIR}/${PROJECT_NAME}.tpl)
 
-<<<<<<< HEAD
-# concatenate the different wrapper interface files
-# check if any interface files changed
-foreach(INTERFACE_FILE ${PROJECT_SOURCE_DIR}/${PROJECT_NAME}.i ${ADDITIONAL_INTERFACE_FILES} ${ADDITIONAL_INTERFACE_FILES_JR})
-  if(NOT EXISTS ${PROJECT_BINARY_DIR}/${PROJECT_NAME}.i OR
-     ${INTERFACE_FILE} IS_NEWER_THAN ${PROJECT_BINARY_DIR}/${PROJECT_NAME}.i)
-    set(UPDATE_INTERFACE TRUE)
-  endif()
-endforeach()
-# if so, then update the overall interface file
-if (UPDATE_INTERFACE)
-  configure_file(${PROJECT_SOURCE_DIR}/${PROJECT_NAME}.i
-                 ${PROJECT_BINARY_DIR}/${PROJECT_NAME}.i COPYONLY)
-  # append additional interface files to end of gtdynamics.i
-  foreach(INTERFACE_FILE ${ADDITIONAL_INTERFACE_FILES} ${ADDITIONAL_INTERFACE_FILES_JR})
-    set_property(DIRECTORY
-                 APPEND
-                 PROPERTY CMAKE_CONFIGURE_DEPENDS ${INTERFACE_FILE}) # trigger cmake on file change
-    file(READ ${INTERFACE_FILE} interface_contents)
-    file(APPEND ${PROJECT_BINARY_DIR}/${PROJECT_NAME}.i "${interface_contents}")
-  endforeach()
-endif()
-=======
 combine_interface_headers(
   ${PROJECT_BINARY_DIR}/${PROJECT_NAME}.i
   ${PROJECT_SOURCE_DIR}/${PROJECT_NAME}.i ${ADDITIONAL_INTERFACE_FILES})
->>>>>>> 5126a1b9
 
 pybind_wrap(
   ${PROJECT_NAME}_py # target
