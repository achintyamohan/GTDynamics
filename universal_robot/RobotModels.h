--- conflicted
+++ resolved
@@ -93,31 +93,17 @@
 gtsam::Vector3 planar_axis = (gtsam::Vector(3) << 1, 0, 0).finished();
 gtsam::Vector joint_angles = gtsam::Vector::Zero(my_robot.numJoints());
 gtsam::Vector joint_vels = gtsam::Vector::Zero(my_robot.numJoints());
-<<<<<<< HEAD
 }  // namespace jumping_robot
-
 
 namespace three_link {
 Robot getThreeLink() {
   Robot three_link =
       Robot(std::string(SDF_PATH) + "/test/simple_rr.sdf", "simple_rr_sdf");
-=======
-} // namespace jumping_robot
-
-namespace three_link {
-UniversalRobot getThreeLink() {
-  UniversalRobot three_link =
-      UniversalRobot(std::string(SDF_PATH) + "/test/simple_rr.sdf", "simple_rr_sdf");
->>>>>>> 31f7aa28
   three_link.getLinkByName("link_0")->fix();
   return three_link;
 }
 // Load the robot from sdf file
-<<<<<<< HEAD
 Robot my_robot = getThreeLink();
-=======
-UniversalRobot my_robot = getThreeLink();
->>>>>>> 31f7aa28
 gtsam::Vector3 gravity = (gtsam::Vector(3) << 0, 0, -9.8).finished();
 gtsam::Vector3 planar_axis = (gtsam::Vector(3) << 1, 0, 0).finished();
 gtsam::Vector joint_angles = gtsam::Vector::Zero(my_robot.numJoints());
