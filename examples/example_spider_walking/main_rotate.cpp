--- conflicted
+++ resolved
@@ -203,13 +203,7 @@
   // Previous contact point goal.
   std::map<string, Point3> prev_cp;
   for (auto&& link : links) {
-    prev_cp.insert(std::make_pair(
-        link,
-<<<<<<< HEAD
-        (link_map[link]->wTcom() * Pose3(Rot3(), cp1.point)).translation()));
-=======
-        link_map[link]->bMcom() * c1.point));
->>>>>>> dbe98abc
+    prev_cp.insert(std::make_pair(link, link_map[link]->bMcom() * cp1.point));
   }
 
   // Distance to move contact point per time step during swing.
