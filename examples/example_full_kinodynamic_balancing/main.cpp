/* ----------------------------------------------------------------------------
 * GTDynamics Copyright 2020, Georgia Tech Research Corporation,
 * Atlanta, Georgia 30332-0415
 * All Rights Reserved
 * See LICENSE for the license information
 * -------------------------------------------------------------------------- */

/**
 * @file  main.cpp
 * @brief Trajectory optimization for a legged robot with contacts.
 * @Author: Alejandro Escontrela
 */

#include <gtdynamics/dynamics/DynamicsGraph.h>
#include <gtdynamics/dynamics/OptimizerSetting.h>
#include <gtdynamics/factors/MinTorqueFactor.h>
#include <gtdynamics/universal_robot/Robot.h>
#include <gtdynamics/utils/InitializeSolutionUtils.h>
#include <gtsam/base/Value.h>
#include <gtsam/base/Vector.h>
#include <gtsam/linear/NoiseModel.h>
#include <gtsam/nonlinear/LevenbergMarquardtOptimizer.h>
#include <gtsam/nonlinear/NonlinearFactorGraph.h>
#include <gtsam/slam/PriorFactor.h>

#include <fstream>
#include <iostream>
#include <string>
#include <utility>

#include <boost/algorithm/string/join.hpp>
#include <boost/optional.hpp>

#define GROUND_HEIGHT -0.191839

int main(int argc, char** argv) {
  // Load the quadruped. Based on the vision 60 quadruped by Ghost robotics:
  // https://youtu.be/wrBNJKZKg10
  auto vision60 = gtdynamics::Robot("../vision60.urdf");

  // Env parameters.
  gtsam::Vector3 gravity = (gtsam::Vector(3) << 0, 0, -9.8).finished();
  double mu = 2.0;

  // Contact points at feet.
  std::vector<gtdynamics::ContactPoint> contact_points;
  contact_points.push_back(gtdynamics::ContactPoint{
      "lower0", gtsam::Point3(0.14, 0, 0), 0, GROUND_HEIGHT});
  contact_points.push_back(gtdynamics::ContactPoint{
      "lower1", gtsam::Point3(0.14, 0, 0), 0, GROUND_HEIGHT});
  contact_points.push_back(gtdynamics::ContactPoint{
      "lower2", gtsam::Point3(0.14, 0, 0), 0, GROUND_HEIGHT});
  contact_points.push_back(gtdynamics::ContactPoint{
      "lower3", gtsam::Point3(0.14, 0, 0), 0, GROUND_HEIGHT});

  // Specify optimal control problem parameters.
  double T = 3.0;                                     // Time horizon (s.)
  double dt = 1. / 240;                               // Time step (s.)
  int t_steps = static_cast<int>(std::ceil(T / dt));  // Timesteps.

  double sigma_dynamics = 1e-5;    // Variance of dynamics constraints.
  double sigma_objectives = 1e-3;  // Variance of additional objectives.

  // Specify boundary conditions for base and joints.
  gtsam::Pose3 base_pose_init = vision60.getLinkByName("body")->wTcom();
  gtsam::Vector6 base_twist_init = gtsam::Vector6::Zero(),
                 base_twist_final = gtsam::Vector6::Zero(),
                 base_accel_init = gtsam::Vector6::Zero(),
                 base_accel_final = gtsam::Vector6::Zero();
  gtsam::Vector joint_angles_init = gtsam::Vector::Zero(12),
                joint_vels_init = gtsam::Vector::Zero(12),
                joint_accels_init = gtsam::Vector::Zero(12),
                joint_vels_final = gtsam::Vector::Zero(12),
                joint_accels_final = gtsam::Vector::Zero(12);

  // Specify target poses we want to reach and at what times
  // we want to reach them.
  std::vector<gtsam::Pose3> des_poses;
  std::vector<double> des_poses_t;
  auto des_pose_nm = gtsam::noiseModel::Isotropic::Sigma(6, sigma_objectives);

  des_poses.push_back(gtsam::Pose3(gtsam::Rot3::RzRyRx(M_PI / 8, 0.0, 0.0),
                                   gtsam::Point3(0, 0, 0.1)));
  des_poses_t.push_back(0.75);

  des_poses.push_back(gtsam::Pose3(gtsam::Rot3::RzRyRx(-M_PI / 8, 0.0, 0.0),
                                   gtsam::Point3(0, 0, 0.1)));
  des_poses_t.push_back(1.5);

  des_poses.push_back(
      gtsam::Pose3(gtsam::Rot3::RzRyRx(0.0, M_PI / 10, M_PI / 8),
                   gtsam::Point3(0.0, 0, 0.1)));
  des_poses_t.push_back(2.25);

  des_poses.push_back(
      gtsam::Pose3(gtsam::Rot3::RzRyRx(0.0, -M_PI / 10, -M_PI / 8),
                   gtsam::Point3(0.0, 0, 0.1)));
  des_poses_t.push_back(3.0);

  // Build the trajectory factor graph and add boundary condition and goal
  // pose factors.
  auto opt = gtdynamics::OptimizerSetting();
  opt.bp_cost_model = gtsam::noiseModel::Isotropic::Sigma(6, sigma_dynamics);
  opt.bv_cost_model = gtsam::noiseModel::Isotropic::Sigma(6, sigma_dynamics);
  opt.ba_cost_model = gtsam::noiseModel::Isotropic::Sigma(6, sigma_dynamics);
  opt.p_cost_model = gtsam::noiseModel::Isotropic::Sigma(6, sigma_dynamics);
  opt.v_cost_model = gtsam::noiseModel::Isotropic::Sigma(6, sigma_dynamics);
  opt.a_cost_model = gtsam::noiseModel::Isotropic::Sigma(6, sigma_dynamics);
  opt.f_cost_model = gtsam::noiseModel::Isotropic::Sigma(6, sigma_dynamics);
  opt.fa_cost_model = gtsam::noiseModel::Isotropic::Sigma(6, sigma_dynamics);
  opt.t_cost_model = gtsam::noiseModel::Isotropic::Sigma(1, sigma_dynamics);
  opt.cp_cost_model = gtsam::noiseModel::Isotropic::Sigma(1, sigma_dynamics);
  opt.cfriction_cost_model =
      gtsam::noiseModel::Isotropic::Sigma(1, sigma_dynamics);
  opt.cv_cost_model = gtsam::noiseModel::Isotropic::Sigma(3, sigma_dynamics);
  opt.ca_cost_model = gtsam::noiseModel::Isotropic::Sigma(3, sigma_dynamics);
  opt.planar_cost_model =
      gtsam::noiseModel::Isotropic::Sigma(3, sigma_dynamics);
  opt.prior_q_cost_model =
      gtsam::noiseModel::Isotropic::Sigma(1, sigma_dynamics);
  opt.prior_qv_cost_model =
      gtsam::noiseModel::Isotropic::Sigma(1, sigma_dynamics);
  opt.prior_qa_cost_model =
      gtsam::noiseModel::Isotropic::Sigma(1, sigma_dynamics);
  opt.prior_t_cost_model =
      gtsam::noiseModel::Isotropic::Sigma(1, sigma_dynamics);
  opt.q_col_cost_model = gtsam::noiseModel::Isotropic::Sigma(1, sigma_dynamics);
  opt.v_col_cost_model = gtsam::noiseModel::Isotropic::Sigma(1, sigma_dynamics);
  opt.time_cost_model = gtsam::noiseModel::Isotropic::Sigma(1, sigma_dynamics);
  auto graph_builder = gtdynamics::DynamicsGraph(opt);
  gtsam::NonlinearFactorGraph graph = graph_builder.trajectoryFG(
      vision60, t_steps, dt,
      gtdynamics::DynamicsGraph::CollocationScheme::Trapezoidal, gravity,
      boost::none, contact_points, mu);

  auto base_link = vision60.getLinkByName("body");
  gtsam::NonlinearFactorGraph objective_factors;

  // Add certain poses to be reached.
  for (size_t i = 0; i < des_poses.size(); i++)
    objective_factors.add(gtsam::PriorFactor<gtsam::Pose3>(
       gtdynamics::PoseKey(
           base_link->getID(),
           static_cast<int>(std::ceil(des_poses_t[i] / dt))),
      des_poses[i], des_pose_nm));

  // Add base boundary conditions to FG.
  objective_factors.add(gtsam::PriorFactor<gtsam::Pose3>(
      gtdynamics::PoseKey(base_link->getID(), 0), base_pose_init,
      gtsam::noiseModel::Isotropic::Sigma(6, sigma_dynamics)));
  objective_factors.add(gtsam::PriorFactor<gtsam::Vector6>(
      gtdynamics::TwistKey(base_link->getID(), 0), base_twist_init,
      gtsam::noiseModel::Isotropic::Sigma(6, sigma_dynamics)));
  objective_factors.add(gtsam::PriorFactor<gtsam::Vector6>(
      gtdynamics::TwistAccelKey(base_link->getID(), 0), base_accel_init,
      gtsam::noiseModel::Isotropic::Sigma(6, sigma_dynamics)));
  objective_factors.add(gtsam::PriorFactor<gtsam::Vector6>(
      gtdynamics::TwistKey(base_link->getID(), t_steps), base_twist_final,
      gtsam::noiseModel::Isotropic::Sigma(6, sigma_objectives)));
  objective_factors.add(gtsam::PriorFactor<gtsam::Vector6>(
      gtdynamics::TwistAccelKey(base_link->getID(), t_steps), base_accel_final,
      gtsam::noiseModel::Isotropic::Sigma(6, sigma_objectives)));

  // Add joint boundary conditions to FG.
  for (auto&& joint : vision60.joints()) {
    objective_factors.add(gtsam::PriorFactor<double>(
        gtdynamics::JointAngleKey(joint->getID(), 0), 0.0,
        gtsam::noiseModel::Isotropic::Sigma(1, sigma_dynamics)));
    objective_factors.add(gtsam::PriorFactor<double>(
        gtdynamics::JointVelKey(joint->getID(), 0), 0.0,
        gtsam::noiseModel::Isotropic::Sigma(1, sigma_dynamics)));
    objective_factors.add(gtsam::PriorFactor<double>(
        gtdynamics::JointAccelKey(joint->getID(), 0), 0.0,
        gtsam::noiseModel::Isotropic::Sigma(1, sigma_dynamics)));
    objective_factors.add(gtsam::PriorFactor<double>(
        gtdynamics::JointVelKey(joint->getID(), t_steps), 0.0,
        gtsam::noiseModel::Isotropic::Sigma(1, sigma_objectives)));
    objective_factors.add(gtsam::PriorFactor<double>(
        gtdynamics::JointAccelKey(joint->getID(), t_steps), 0.0,
        gtsam::noiseModel::Isotropic::Sigma(1, sigma_objectives)));
  }

  // Add min torque objectives.
  for (int t = 0; t <= t_steps; t++) {
    for (auto&& joint : vision60.joints())
      objective_factors.add(gtdynamics::MinTorqueFactor(
          gtdynamics::TorqueKey(joint->getID(), t),
          gtsam::noiseModel::Gaussian::Covariance(gtsam::I_1x1)));
  }
  graph.add(objective_factors);

  // Initialize solution.
  gtsam::Values init_vals;
  std::string initialization_technique = "inverse_kinematics";
  if (initialization_technique == "interp")
    // TODO(aescontrela): Figure out why the linearly interpolated initial
    // trajectory fails to optimize. My initial guess is that the optimizer has
    // a difficult time optimizing the trajectory when the initial solution lies
    // in the infeasible region. This would make sense if I were using an IPM to
    // solve this problem...
    init_vals = gtdynamics::InitializeSolutionInterpolationMultiPhase(
<<<<<<< HEAD
        vision60, "body", base_pose_init, des_poses, des_poses_t, dt,
        contact_points);
  else if (initialization_technique == "zeros")
    init_vals = gtdynamics::ZeroValuesTrajectory(
      vision60, t_steps, 0, contact_points);
  else if (initialization_technique == "inverse_kinematics")
    init_vals = gtdynamics::InitializeSolutionInverseKinematics(vision60,
      "body", base_pose_init, des_poses, des_poses_t, dt, contact_points);
=======
        vision60, "body", base_pose_init, des_poses, des_poses_t, dt, 0.0,
        contact_points);
  else if (initialization_technique == "zeros")
    init_vals = gtdynamics::ZeroValuesTrajectory(
      vision60, t_steps, 0, 0.0, contact_points);
  else if (initialization_technique == "inverse_kinematics")
    init_vals = gtdynamics::InitializeSolutionInverseKinematics(vision60,
      "body", base_pose_init, des_poses, des_poses_t, dt, 0.0, contact_points);
>>>>>>> 08a58955

  gtsam::LevenbergMarquardtParams params;
  params.setVerbosityLM("SUMMARY");
  gtsam::LevenbergMarquardtOptimizer optimizer(graph, init_vals, params);
  gtsam::Values results = optimizer.optimize();

  gtsam::Pose3 optimized_pose_init =
      results.at(gtdynamics::PoseKey(base_link->getID(), 0))
          .cast<gtsam::Pose3>();
  gtsam::Pose3 optimized_pose_final =
      results.at(gtdynamics::PoseKey(base_link->getID(), t_steps - 1))
          .cast<gtsam::Pose3>();

  std::cout << "Optimized Pose init trans: "
            << optimized_pose_init.translation()
            << "\n\tinit rot:" << optimized_pose_init.rotation().rpy()
            << std::endl;
  std::cout << "Optimized Pose final trans: "
            << optimized_pose_final.translation()
            << "\n\tfinal rot:" << optimized_pose_final.rotation().rpy()
            << std::endl;

  auto joint_vals_init = graph_builder.jointAnglesMap(vision60, results, 0);
  auto joint_vals_final =
      graph_builder.jointAnglesMap(vision60, results, t_steps);

  std::cout << "Joint vals init" << std::endl;
  for (auto&& jval : joint_vals_init)
    std::cout << "\t" << jval.first << ": " << jval.second << "," << std::endl;
  std::cout << "Joint vals final" << std::endl;
  for (auto&& jval : joint_vals_final)
    std::cout << "\t" << jval.first << ": " << jval.second << "," << std::endl;

  // Log the joint angles, velocities, accels, torques, and current goal pose.
  std::vector<std::string> jnames;
  for (auto&& joint : vision60.joints()) jnames.push_back(joint->name());
  std::string jnames_str = boost::algorithm::join(jnames, ",");
  std::ofstream traj_file;
  traj_file.open("../traj.csv");
  // angles, vels, accels, torques.
  traj_file << jnames_str << "," << jnames_str << "," << jnames_str << ","
            << jnames_str << ",gol_x" << ",gol_y" << ",gol_z" << ",gol_qx"
            << ",gol_qy" << ",gol_qz" << ",gol_qw" << "\n";
  for (int t = 0; t <= t_steps; t++) {
    std::vector<std::string> vals;
    for (auto&& joint : vision60.joints())
      vals.push_back(std::to_string(
          results.atDouble(gtdynamics::JointAngleKey(joint->getID(), t))));
    for (auto&& joint : vision60.joints())
      vals.push_back(std::to_string(
          results.atDouble(gtdynamics::JointVelKey(joint->getID(), t))));
    for (auto&& joint : vision60.joints())
      vals.push_back(std::to_string(
          results.atDouble(gtdynamics::JointAccelKey(joint->getID(), t))));
    for (auto&& joint : vision60.joints())
      vals.push_back(std::to_string(
          results.atDouble(gtdynamics::TorqueKey(joint->getID(), t))));

    for (size_t i = 0; i < des_poses.size(); i++) {
        gtsam::Pose3 dp = des_poses[i];
        if (t <= static_cast<int>(std::round(des_poses_t[i] / dt))) {
            vals.push_back(std::to_string(dp.x()));
            vals.push_back(std::to_string(dp.y()));
            vals.push_back(std::to_string(dp.z()));
            vals.push_back(std::to_string(dp.rotation().toQuaternion().x()));
            vals.push_back(std::to_string(dp.rotation().toQuaternion().y()));
            vals.push_back(std::to_string(dp.rotation().toQuaternion().z()));
            vals.push_back(std::to_string(dp.rotation().toQuaternion().w()));
            break;
        }
    }

    std::string vals_str = boost::algorithm::join(vals, ",");
    traj_file << vals_str << "\n";
  }
  traj_file.close();

  return 0;
}<|MERGE_RESOLUTION|>--- conflicted
+++ resolved
@@ -199,16 +199,6 @@
     // in the infeasible region. This would make sense if I were using an IPM to
     // solve this problem...
     init_vals = gtdynamics::InitializeSolutionInterpolationMultiPhase(
-<<<<<<< HEAD
-        vision60, "body", base_pose_init, des_poses, des_poses_t, dt,
-        contact_points);
-  else if (initialization_technique == "zeros")
-    init_vals = gtdynamics::ZeroValuesTrajectory(
-      vision60, t_steps, 0, contact_points);
-  else if (initialization_technique == "inverse_kinematics")
-    init_vals = gtdynamics::InitializeSolutionInverseKinematics(vision60,
-      "body", base_pose_init, des_poses, des_poses_t, dt, contact_points);
-=======
         vision60, "body", base_pose_init, des_poses, des_poses_t, dt, 0.0,
         contact_points);
   else if (initialization_technique == "zeros")
@@ -217,7 +207,6 @@
   else if (initialization_technique == "inverse_kinematics")
     init_vals = gtdynamics::InitializeSolutionInverseKinematics(vision60,
       "body", base_pose_init, des_poses, des_poses_t, dt, 0.0, contact_points);
->>>>>>> 08a58955
 
   gtsam::LevenbergMarquardtParams params;
   params.setVerbosityLM("SUMMARY");
